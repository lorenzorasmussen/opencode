--- conflicted
+++ resolved
@@ -1,8 +1,5 @@
-<<<<<<< HEAD
-=======
 import path from "path"
 import { spawn } from "child_process"
->>>>>>> e9f52934
 import { Decimal } from "decimal.js"
 import { z, ZodSchema } from "zod"
 import {
@@ -53,6 +50,7 @@
 import { defer } from "../util/defer"
 import { Command } from "../command"
 import { $ } from "bun"
+import { App } from "../app/app"
 
 export namespace Session {
   const log = Log.create({ service: "session" })
@@ -167,31 +165,23 @@
     },
   )
 
-<<<<<<< HEAD
-  export async function create(parentID?: string) {
+  export async function create(parentID?: string, title?: string) {
     return createNext({
       parentID,
       directory: Instance.directory,
-    })
-  }
-
-  export async function createNext(input: { id?: string; parentID?: string; directory: string }) {
+      title,
+    })
+  }
+
+  export async function createNext(input: { id?: string; title?: string; parentID?: string; directory: string }) {
     const project = Project.use()
-=======
-  export async function create(parentID?: string, title?: string) {
->>>>>>> e9f52934
     const result: Info = {
       id: Identifier.descending("session", input.id),
       version: Installation.VERSION,
-<<<<<<< HEAD
       projectID: project.id,
       directory: input.directory,
       parentID: input.parentID,
-      title: createDefaultTitle(!!input.parentID),
-=======
-      parentID,
-      title: title ?? createDefaultTitle(!!parentID),
->>>>>>> e9f52934
+      title: input.title ?? createDefaultTitle(!!input.parentID),
       time: {
         created: Date.now(),
         updated: Date.now(),
@@ -797,7 +787,7 @@
     await updateMessage(assistantMsg)
     await using _ = defer(async () => {
       if (assistantMsg.time.completed) return
-      await Storage.remove(`session/message/${input.sessionID}/${assistantMsg.id}`)
+      await StorageNext.remove(["session", "message", input.sessionID, assistantMsg.id])
       await Bus.publish(MessageV2.Event.Removed, { sessionID: input.sessionID, messageID: assistantMsg.id })
     })
     const tools: Record<string, AITool> = {}
@@ -1058,8 +1048,8 @@
       mode: input.agent,
       cost: 0,
       path: {
-        cwd: App.info().path.cwd,
-        root: App.info().path.root,
+        cwd: Instance.directory,
+        root: Instance.worktree,
       },
       time: {
         created: Date.now(),
