import path from "path"
import os from "os"
import fs from "fs/promises"
import z from "zod/v4"
import { Identifier } from "../id/id"
import { MessageV2 } from "./message-v2"
import { Log } from "../util/log"
import { SessionRevert } from "./revert"
import { Session } from "."
import { Agent } from "../agent/agent"
import { Provider } from "../provider/provider"
import {
  generateText,
  streamText,
  type ModelMessage,
  type Tool as AITool,
  tool,
  wrapLanguageModel,
  type StreamTextResult,
  LoadAPIKeyError,
  stepCountIs,
  jsonSchema,
} from "ai"
import { SessionCompaction } from "./compaction"
import { SessionLock } from "./lock"
import { Instance } from "../project/instance"
import { Bus } from "../bus"
import { ProviderTransform } from "../provider/transform"
import { SystemPrompt } from "./system"
import { Plugin } from "../plugin"

import PROMPT_PLAN from "../session/prompt/plan.txt"
import BUILD_SWITCH from "../session/prompt/build-switch.txt"
import { ModelsDev } from "../provider/models"
import { defer } from "../util/defer"
import { mergeDeep, pipe } from "remeda"
import { ToolRegistry } from "../tool/registry"
import { Wildcard } from "../util/wildcard"
import { MCP } from "../mcp"
import { LSP } from "../lsp"
import { ReadTool } from "../tool/read"
import { ListTool } from "../tool/ls"
import { TaskTool } from "../tool/task"
import { FileTime } from "../file/time"
import { Permission } from "../permission"
import { Snapshot } from "../snapshot"
import { NamedError } from "../util/error"
import { ulid } from "ulid"
import { spawn } from "child_process"
import { Command } from "../command"
import { $, fileURLToPath } from "bun"
import { ConfigMarkdown } from "../config/markdown"

export namespace SessionPrompt {
  const log = Log.create({ service: "session.prompt" })
  export const OUTPUT_TOKEN_MAX = 32_000

  export const Event = {
    Idle: Bus.event(
      "session.idle",
      z.object({
        sessionID: z.string(),
      }),
    ),
  }

  const state = Instance.state(
    () => {
      const queued = new Map<
        string,
        {
          messageID: string
          callback: (input: MessageV2.WithParts) => void
        }[]
      >()

      return {
        queued,
      }
    },
    async (current) => {
      current.queued.clear()
    },
  )

  export const PromptInput = z.object({
    sessionID: Identifier.schema("session"),
    messageID: Identifier.schema("message").optional(),
    model: z
      .object({
        providerID: z.string(),
        modelID: z.string(),
      })
      .optional(),
    agent: z.string().optional(),
    system: z.string().optional(),
    tools: z.record(z.string(), z.boolean()).optional(),
    parts: z.array(
      z.discriminatedUnion("type", [
        MessageV2.TextPart.omit({
          messageID: true,
          sessionID: true,
        })
          .partial({
            id: true,
          })
          .meta({
            ref: "TextPartInput",
          }),
        MessageV2.FilePart.omit({
          messageID: true,
          sessionID: true,
        })
          .partial({
            id: true,
          })
          .meta({
            ref: "FilePartInput",
          }),
        MessageV2.AgentPart.omit({
          messageID: true,
          sessionID: true,
        })
          .partial({
            id: true,
          })
          .meta({
            ref: "AgentPartInput",
          }),
      ]),
    ),
  })
  export type PromptInput = z.infer<typeof PromptInput>
  export async function prompt(input: PromptInput): Promise<MessageV2.WithParts> {
    const l = log.clone().tag("session", input.sessionID)
    l.info("prompt")

    const session = await Session.get(input.sessionID)
    await SessionRevert.cleanup(session)

    const userMsg = await createUserMessage(input)
    await Session.touch(input.sessionID)

    if (isBusy(input.sessionID)) {
      return new Promise((resolve) => {
        const queue = state().queued.get(input.sessionID) ?? []
        queue.push({
          messageID: userMsg.info.id,
          callback: resolve,
        })
        state().queued.set(input.sessionID, queue)
      })
    }
    const agent = await Agent.get(input.agent ?? "build")
    const model = await resolveModel({
      agent,
      model: input.model,
    }).then((x) => Provider.getModel(x.providerID, x.modelID))

    using abort = lock(input.sessionID)

    const system = await resolveSystemPrompt({
      providerID: model.providerID,
      modelID: model.info.id,
      agent,
      system: input.system,
    })

    const processor = await createProcessor({
      sessionID: input.sessionID,
      model: model.info,
      providerID: model.providerID,
      agent: agent.name,
      system,
      abort: abort.signal,
    })

    const tools = await resolveTools({
      agent,
      sessionID: input.sessionID,
      modelID: model.modelID,
      providerID: model.providerID,
      tools: input.tools,
      processor,
    })

    const params = await Plugin.trigger(
      "chat.params",
      {
        model: model.info,
        provider: await Provider.getProvider(model.providerID),
        message: userMsg,
      },
      {
        temperature: model.info.temperature
          ? (agent.temperature ?? ProviderTransform.temperature(model.providerID, model.modelID))
          : undefined,
        topP: agent.topP ?? ProviderTransform.topP(model.providerID, model.modelID),
        options: {
          ...ProviderTransform.options(model.providerID, model.modelID, input.sessionID),
          ...model.info.options,
          ...agent.options,
        },
      },
    )

    let step = 0
    while (true) {
      const msgs: MessageV2.WithParts[] = pipe(
        await getMessages({
          sessionID: input.sessionID,
          model: model.info,
          providerID: model.providerID,
        }),
        (messages) => insertReminders({ messages, agent }),
      )
      if (step === 0)
        ensureTitle({
          session,
          history: msgs,
          message: userMsg,
          providerID: model.providerID,
          modelID: model.info.id,
        })
      step++
      await processor.next()
      await using _ = defer(async () => {
        await processor.end()
      })
      const stream = streamText({
        onError(error) {
          log.error("stream error", {
            error,
          })
        },
        async experimental_repairToolCall(input) {
          const lower = input.toolCall.toolName.toLowerCase()
          if (lower !== input.toolCall.toolName && tools[lower]) {
            log.info("repairing tool call", {
              tool: input.toolCall.toolName,
              repaired: lower,
            })
            return {
              ...input.toolCall,
              toolName: lower,
            }
          }
          return {
            ...input.toolCall,
            input: JSON.stringify({
              tool: input.toolCall.toolName,
              error: input.error.message,
            }),
            toolName: "invalid",
          }
        },
        headers:
          model.providerID === "opencode"
            ? {
                "x-opencode-session": input.sessionID,
                "x-opencode-request": userMsg.info.id,
              }
            : undefined,
        maxRetries: 10,
        activeTools: Object.keys(tools).filter((x) => x !== "invalid"),
        maxOutputTokens: ProviderTransform.maxOutputTokens(
          model.providerID,
          params.options,
          model.info.limit.output,
          OUTPUT_TOKEN_MAX,
        ),
        abortSignal: abort.signal,
        providerOptions: {
          [model.npm === "@ai-sdk/openai" ? "openai" : model.providerID]: params.options,
        },
        stopWhen: stepCountIs(1),
        temperature: params.temperature,
        topP: params.topP,
        messages: [
          ...system.map(
            (x): ModelMessage => ({
              role: "system",
              content: x,
            }),
          ),
          ...MessageV2.toModelMessage(
            msgs.filter((m) => {
              if (m.info.role !== "assistant" || m.info.error === undefined) {
                return true
              }
              if (
                MessageV2.AbortedError.isInstance(m.info.error) &&
                m.parts.some((part) => part.type !== "step-start" && part.type !== "reasoning")
              ) {
                return true
              }

              return false
            }),
          ),
        ],
        tools: model.info.tool_call === false ? undefined : tools,
        model: wrapLanguageModel({
          model: model.language,
          middleware: [
            {
              async transformParams(args) {
                if (args.type === "stream") {
                  // @ts-expect-error
                  args.params.prompt = ProviderTransform.message(args.params.prompt, model.providerID, model.modelID)
                }
                return args.params
              },
            },
          ],
        }),
      })
      const result = await processor.process(stream)
      await processor.end()

      const queued = state().queued.get(input.sessionID) ?? []

      if (!result.blocked && !result.info.error) {
        if ((await stream.finishReason) === "tool-calls") {
          continue
        }

        const unprocessed = queued.filter((x) => x.messageID > result.info.id)
        if (unprocessed.length) {
          continue
        }
      }
      for (const item of queued) {
        item.callback(result)
      }
      state().queued.delete(input.sessionID)
      SessionCompaction.prune(input)
      return result
    }
  }

  async function getMessages(input: { sessionID: string; model: ModelsDev.Model; providerID: string }) {
    let msgs = await Session.messages(input.sessionID).then(MessageV2.filterSummarized)
    const lastAssistant = msgs.findLast((msg) => msg.info.role === "assistant")
    if (
      lastAssistant?.info.role === "assistant" &&
      SessionCompaction.isOverflow({
        tokens: lastAssistant.info.tokens,
        model: input.model,
      })
    ) {
      const summaryMsg = await SessionCompaction.run({
        sessionID: input.sessionID,
        providerID: input.providerID,
        modelID: input.model.id,
      })
      const resumeMsgID = Identifier.ascending("message")
      const resumeMsg = {
        info: await Session.updateMessage({
          id: resumeMsgID,
          role: "user",
          sessionID: input.sessionID,
          time: {
            created: Date.now(),
          },
        }),
        parts: [
          await Session.updatePart({
            type: "text",
            sessionID: input.sessionID,
            messageID: resumeMsgID,
            id: Identifier.ascending("part"),
            text: "Use the above summary generated from your last session to resume from where you left off.",
            time: {
              start: Date.now(),
              end: Date.now(),
            },
            synthetic: true,
          }),
        ],
      }
      msgs = [summaryMsg, resumeMsg]
    }
    return msgs
  }

  async function resolveModel(input: { model: PromptInput["model"]; agent: Agent.Info }) {
    if (input.model) {
      return input.model
    }
    if (input.agent.model) {
      return input.agent.model
    }
    return Provider.defaultModel()
  }

  async function resolveSystemPrompt(input: {
    system?: string
    agent: Agent.Info
    providerID: string
    modelID: string
  }) {
    let system = SystemPrompt.header(input.providerID)
    system.push(
      ...(() => {
        if (input.system) return [input.system]
        if (input.agent.prompt) return [input.agent.prompt]
        return SystemPrompt.provider(input.modelID)
      })(),
    )
    system.push(...(await SystemPrompt.environment()))
    system.push(...(await SystemPrompt.custom()))
    // max 2 system prompt messages for caching purposes
    const [first, ...rest] = system
    system = [first, rest.join("\n")]
    return system
  }

  async function resolveTools(input: {
    agent: Agent.Info
    sessionID: string
    modelID: string
    providerID: string
    tools?: Record<string, boolean>
    processor: Processor
  }) {
    const tools: Record<string, AITool> = {}
    const enabledTools = pipe(
      input.agent.tools,
      mergeDeep(await ToolRegistry.enabled(input.providerID, input.modelID, input.agent)),
      mergeDeep(input.tools ?? {}),
    )
    for (const item of await ToolRegistry.tools(input.providerID, input.modelID)) {
      if (Wildcard.all(item.id, enabledTools) === false) continue
      const schema = ProviderTransform.schema(input.providerID, input.modelID, z.toJSONSchema(item.parameters))
      tools[item.id] = tool({
        id: item.id as any,
        description: item.description,
        inputSchema: jsonSchema(schema as any),
        async execute(args, options) {
          await Plugin.trigger(
            "tool.execute.before",
            {
              tool: item.id,
              sessionID: input.sessionID,
              callID: options.toolCallId,
            },
            {
              args,
            },
          )
          const result = await item.execute(args, {
            sessionID: input.sessionID,
            abort: options.abortSignal!,
            messageID: input.processor.message.id,
            callID: options.toolCallId,
            extra: {
              modelID: input.modelID,
              providerID: input.providerID,
            },
            agent: input.agent.name,
            metadata: async (val) => {
              const match = input.processor.partFromToolCall(options.toolCallId)
              if (match && match.state.status === "running") {
                await Session.updatePart({
                  ...match,
                  state: {
                    title: val.title,
                    metadata: val.metadata,
                    status: "running",
                    input: args,
                    time: {
                      start: Date.now(),
                    },
                  },
                })
              }
            },
          })
          await Plugin.trigger(
            "tool.execute.after",
            {
              tool: item.id,
              sessionID: input.sessionID,
              callID: options.toolCallId,
            },
            result,
          )
          return result
        },
        toModelOutput(result) {
          return {
            type: "text",
            value: result.output,
          }
        },
      })
    }

    for (const [key, item] of Object.entries(await MCP.tools())) {
      if (Wildcard.all(key, enabledTools) === false) continue
      const execute = item.execute
      if (!execute) continue
      item.execute = async (args, opts) => {
        await Plugin.trigger(
          "tool.execute.before",
          {
            tool: key,
            sessionID: input.sessionID,
            callID: opts.toolCallId,
          },
          {
            args,
          },
        )
        const result = await execute(args, opts)
        const output = result.content
          .filter((x: any) => x.type === "text")
          .map((x: any) => x.text)
          .join("\n\n")
        await Plugin.trigger(
          "tool.execute.after",
          {
            tool: key,
            sessionID: input.sessionID,
            callID: opts.toolCallId,
          },
          result,
        )

        return {
          title: "",
          metadata: {},
          output,
        }
      }
      item.toModelOutput = (result) => {
        return {
          type: "text",
          value: result.output,
        }
      }
      tools[key] = item
    }
    return tools
  }

  async function createUserMessage(input: PromptInput) {
    const info: MessageV2.Info = {
      id: input.messageID ?? Identifier.ascending("message"),
      role: "user",
      sessionID: input.sessionID,
      time: {
        created: Date.now(),
      },
    }

    const parts = await Promise.all(
      input.parts.map(async (part): Promise<MessageV2.Part[]> => {
        if (part.type === "file") {
          const url = new URL(part.url)
          switch (url.protocol) {
            case "data:":
              if (part.mime === "text/plain") {
                return [
                  {
                    id: Identifier.ascending("part"),
                    messageID: info.id,
                    sessionID: input.sessionID,
                    type: "text",
                    synthetic: true,
                    text: `Called the Read tool with the following input: ${JSON.stringify({ filePath: part.filename })}`,
                  },
                  {
                    id: Identifier.ascending("part"),
                    messageID: info.id,
                    sessionID: input.sessionID,
                    type: "text",
                    synthetic: true,
                    text: Buffer.from(part.url, "base64url").toString(),
                  },
                  {
                    ...part,
                    id: part.id ?? Identifier.ascending("part"),
                    messageID: info.id,
                    sessionID: input.sessionID,
                  },
                ]
              }
              break
            case "file:":
              log.info("file", { mime: part.mime })
              // have to normalize, symbol search returns absolute paths
              // Decode the pathname since URL constructor doesn't automatically decode it
              const filepath = fileURLToPath(part.url)
              const stat = await Bun.file(filepath).stat()

              if (stat.isDirectory()) {
                part.mime = "application/x-directory"
              }

              if (part.mime === "text/plain") {
                let offset: number | undefined = undefined
                let limit: number | undefined = undefined
                const range = {
                  start: url.searchParams.get("start"),
                  end: url.searchParams.get("end"),
                }
                if (range.start != null) {
                  const filePathURI = part.url.split("?")[0]
                  let start = parseInt(range.start)
                  let end = range.end ? parseInt(range.end) : undefined
                  // some LSP servers (eg, gopls) don't give full range in
                  // workspace/symbol searches, so we'll try to find the
                  // symbol in the document to get the full range
                  if (start === end) {
                    const symbols = await LSP.documentSymbol(filePathURI)
                    for (const symbol of symbols) {
                      let range: LSP.Range | undefined
                      if ("range" in symbol) {
                        range = symbol.range
                      } else if ("location" in symbol) {
                        range = symbol.location.range
                      }
                      if (range?.start?.line && range?.start?.line === start) {
                        start = range.start.line
                        end = range?.end?.line ?? start
                        break
                      }
                    }
                  }
                  offset = Math.max(start - 1, 0)
                  if (end) {
                    limit = end - offset
                  }
                }
                const args = { filePath: filepath, offset, limit }
                const result = await ReadTool.init().then((t) =>
                  t.execute(args, {
                    sessionID: input.sessionID,
                    abort: new AbortController().signal,
                    agent: input.agent!,
                    messageID: info.id,
                    extra: { bypassCwdCheck: true },
                    metadata: async () => {},
                  }),
                )
                return [
                  {
                    id: Identifier.ascending("part"),
                    messageID: info.id,
                    sessionID: input.sessionID,
                    type: "text",
                    synthetic: true,
                    text: `Called the Read tool with the following input: ${JSON.stringify(args)}`,
                  },
                  {
                    id: Identifier.ascending("part"),
                    messageID: info.id,
                    sessionID: input.sessionID,
                    type: "text",
                    synthetic: true,
                    text: result.output,
                  },
                  {
                    ...part,
                    id: part.id ?? Identifier.ascending("part"),
                    messageID: info.id,
                    sessionID: input.sessionID,
                  },
                ]
              }

              if (part.mime === "application/x-directory") {
                const args = { path: filepath }
                const result = await ListTool.init().then((t) =>
                  t.execute(args, {
                    sessionID: input.sessionID,
                    abort: new AbortController().signal,
                    agent: input.agent!,
                    messageID: info.id,
                    extra: { bypassCwdCheck: true },
                    metadata: async () => {},
                  }),
                )
                return [
                  {
                    id: Identifier.ascending("part"),
                    messageID: info.id,
                    sessionID: input.sessionID,
                    type: "text",
                    synthetic: true,
                    text: `Called the list tool with the following input: ${JSON.stringify(args)}`,
                  },
                  {
                    id: Identifier.ascending("part"),
                    messageID: info.id,
                    sessionID: input.sessionID,
                    type: "text",
                    synthetic: true,
                    text: result.output,
                  },
                  {
                    ...part,
                    id: part.id ?? Identifier.ascending("part"),
                    messageID: info.id,
                    sessionID: input.sessionID,
                  },
                ]
              }

              const file = Bun.file(filepath)
              FileTime.read(input.sessionID, filepath)
              return [
                {
                  id: Identifier.ascending("part"),
                  messageID: info.id,
                  sessionID: input.sessionID,
                  type: "text",
                  text: `Called the Read tool with the following input: {\"filePath\":\"${filepath}\"}`,
                  synthetic: true,
                },
                {
                  id: part.id ?? Identifier.ascending("part"),
                  messageID: info.id,
                  sessionID: input.sessionID,
                  type: "file",
                  url: `data:${part.mime};base64,` + Buffer.from(await file.bytes()).toString("base64"),
                  mime: part.mime,
                  filename: part.filename!,
                  source: part.source,
                },
              ]
          }
        }

        if (part.type === "agent") {
          return [
            {
              id: Identifier.ascending("part"),
              ...part,
              messageID: info.id,
              sessionID: input.sessionID,
            },
            {
              id: Identifier.ascending("part"),
              messageID: info.id,
              sessionID: input.sessionID,
              type: "text",
              synthetic: true,
              text:
                "Use the above message and context to generate a prompt and call the task tool with subagent: " +
                part.name,
            },
          ]
        }

        return [
          {
            id: Identifier.ascending("part"),
            ...part,
            messageID: info.id,
            sessionID: input.sessionID,
          },
        ]
      }),
    ).then((x) => x.flat())

    await Plugin.trigger(
      "chat.message",
      {},
      {
        message: info,
        parts,
      },
    )

    await Session.updateMessage(info)
    for (const part of parts) {
      await Session.updatePart(part)
    }

    return {
      info,
      parts,
    }
  }

  function insertReminders(input: { messages: MessageV2.WithParts[]; agent: Agent.Info }) {
    const userMessage = input.messages.findLast((msg) => msg.info.role === "user")
    if (!userMessage) return input.messages
    if (input.agent.name === "plan") {
      userMessage.parts.push({
        id: Identifier.ascending("part"),
        messageID: userMessage.info.id,
        sessionID: userMessage.info.sessionID,
        type: "text",
        text: PROMPT_PLAN,
        synthetic: true,
      })
    }
    const wasPlan = input.messages.some((msg) => msg.info.role === "assistant" && msg.info.mode === "plan")
    if (wasPlan && input.agent.name === "build") {
      userMessage.parts.push({
        id: Identifier.ascending("part"),
        messageID: userMessage.info.id,
        sessionID: userMessage.info.sessionID,
        type: "text",
        text: BUILD_SWITCH,
        synthetic: true,
      })
    }
    return input.messages
  }

  export type Processor = Awaited<ReturnType<typeof createProcessor>>
  async function createProcessor(input: {
    sessionID: string
    providerID: string
    model: ModelsDev.Model
    system: string[]
    agent: string
    abort: AbortSignal
  }) {
    const toolcalls: Record<string, MessageV2.ToolPart> = {}
    let snapshot: string | undefined
    let blocked = false

    async function createMessage() {
      const msg: MessageV2.Info = {
        id: Identifier.ascending("message"),
        role: "assistant",
        system: input.system,
        mode: input.agent,
        path: {
          cwd: Instance.directory,
          root: Instance.worktree,
        },
        cost: 0,
        tokens: {
          input: 0,
          output: 0,
          reasoning: 0,
          cache: { read: 0, write: 0 },
        },
        modelID: input.model.id,
        providerID: input.providerID,
        time: {
          created: Date.now(),
        },
        sessionID: input.sessionID,
      }
      await Session.updateMessage(msg)
      return msg
    }

    let assistantMsg: MessageV2.Assistant | undefined

    const result = {
      async end() {
        if (assistantMsg) {
          assistantMsg.time.completed = Date.now()
          await Session.updateMessage(assistantMsg)
          assistantMsg = undefined
        }
      },
      async next() {
        if (assistantMsg) {
          throw new Error("end previous assistant message first")
        }
        assistantMsg = await createMessage()
        return assistantMsg
      },
      get message() {
        if (!assistantMsg) throw new Error("call next() first before accessing message")
        return assistantMsg
      },
      partFromToolCall(toolCallID: string) {
        return toolcalls[toolCallID]
      },
      async process(stream: StreamTextResult<Record<string, AITool>, never>) {
        log.info("process")
        if (!assistantMsg) throw new Error("call next() first before processing")
        try {
          let currentText: MessageV2.TextPart | undefined
          let reasoningMap: Record<string, MessageV2.ReasoningPart> = {}

          for await (const value of stream.fullStream) {
            input.abort.throwIfAborted()
            log.info("part", {
              type: value.type,
            })
            switch (value.type) {
              case "start":
                break

              case "reasoning-start":
                if (value.id in reasoningMap) {
                  continue
                }
                reasoningMap[value.id] = {
                  id: Identifier.ascending("part"),
                  messageID: assistantMsg.id,
                  sessionID: assistantMsg.sessionID,
                  type: "reasoning",
                  text: "",
                  time: {
                    start: Date.now(),
                  },
                  metadata: value.providerMetadata,
                }
                break

              case "reasoning-delta":
                if (value.id in reasoningMap) {
                  const part = reasoningMap[value.id]
                  part.text += value.text
                  if (value.providerMetadata) part.metadata = value.providerMetadata
                  if (part.text) await Session.updatePart(part)
                }
                break

              case "reasoning-end":
                if (value.id in reasoningMap) {
                  const part = reasoningMap[value.id]
                  part.text = part.text.trimEnd()

                  part.time = {
                    ...part.time,
                    end: Date.now(),
                  }
                  if (value.providerMetadata) part.metadata = value.providerMetadata
                  await Session.updatePart(part)
                  delete reasoningMap[value.id]
                }
                break

              case "tool-input-start":
                const part = await Session.updatePart({
                  id: toolcalls[value.id]?.id ?? Identifier.ascending("part"),
                  messageID: assistantMsg.id,
                  sessionID: assistantMsg.sessionID,
                  type: "tool",
                  tool: value.toolName,
                  callID: value.id,
                  state: {
                    status: "pending",
                  },
                })
                toolcalls[value.id] = part as MessageV2.ToolPart
                break

              case "tool-input-delta":
                break

              case "tool-input-end":
                break

              case "tool-call": {
                const match = toolcalls[value.toolCallId]
                if (match) {
                  const part = await Session.updatePart({
                    ...match,
                    tool: value.toolName,
                    state: {
                      status: "running",
                      input: value.input,
                      time: {
                        start: Date.now(),
                      },
                    },
                    metadata: value.providerMetadata,
                  })
                  toolcalls[value.toolCallId] = part as MessageV2.ToolPart
                }
                break
              }
              case "tool-result": {
                const match = toolcalls[value.toolCallId]
                if (match && match.state.status === "running") {
                  await Session.updatePart({
                    ...match,
                    state: {
                      status: "completed",
                      input: value.input,
                      output: value.output.output,
                      metadata: value.output.metadata,
                      title: value.output.title,
                      time: {
                        start: match.state.time.start,
                        end: Date.now(),
                      },
                      attachments: value.output.attachments,
                    },
                  })
                  delete toolcalls[value.toolCallId]
                }
                break
              }

              case "tool-error": {
                const match = toolcalls[value.toolCallId]
                if (match && match.state.status === "running") {
                  await Session.updatePart({
                    ...match,
                    state: {
                      status: "error",
                      input: value.input,
                      error: (value.error as any).toString(),
                      metadata: value.error instanceof Permission.RejectedError ? value.error.metadata : undefined,
                      time: {
                        start: match.state.time.start,
                        end: Date.now(),
                      },
                    },
                  })
                  if (value.error instanceof Permission.RejectedError) {
                    blocked = true
                  }
                  delete toolcalls[value.toolCallId]
                }
                break
              }
              case "error":
                throw value.error

              case "start-step":
                await Session.updatePart({
                  id: Identifier.ascending("part"),
                  messageID: assistantMsg.id,
                  sessionID: assistantMsg.sessionID,
                  type: "step-start",
                })
                snapshot = await Snapshot.track()
                break

              case "finish-step":
                const usage = Session.getUsage({
                  model: input.model,
                  usage: value.usage,
                  metadata: value.providerMetadata,
                })
                assistantMsg.cost += usage.cost
                assistantMsg.tokens = usage.tokens
                await Session.updatePart({
                  id: Identifier.ascending("part"),
                  messageID: assistantMsg.id,
                  sessionID: assistantMsg.sessionID,
                  type: "step-finish",
                  tokens: usage.tokens,
                  cost: usage.cost,
                })
                await Session.updateMessage(assistantMsg)
                if (snapshot) {
                  const patch = await Snapshot.patch(snapshot)
                  if (patch.files.length) {
                    await Session.updatePart({
                      id: Identifier.ascending("part"),
                      messageID: assistantMsg.id,
                      sessionID: assistantMsg.sessionID,
                      type: "patch",
                      hash: patch.hash,
                      files: patch.files,
                    })
                  }
                  snapshot = undefined
                }
                break

              case "text-start":
                currentText = {
                  id: Identifier.ascending("part"),
                  messageID: assistantMsg.id,
                  sessionID: assistantMsg.sessionID,
                  type: "text",
                  text: "",
                  time: {
                    start: Date.now(),
                  },
                  metadata: value.providerMetadata,
                }
                break

              case "text-delta":
                if (currentText) {
                  currentText.text += value.text
                  if (value.providerMetadata) currentText.metadata = value.providerMetadata
                  if (currentText.text) await Session.updatePart(currentText)
                }
                break

              case "text-end":
                if (currentText) {
                  currentText.text = currentText.text.trimEnd()
                  currentText.time = {
                    start: Date.now(),
                    end: Date.now(),
                  }
                  if (value.providerMetadata) currentText.metadata = value.providerMetadata
                  await Session.updatePart(currentText)
                }
                currentText = undefined
                break

              case "finish":
                assistantMsg.time.completed = Date.now()
                await Session.updateMessage(assistantMsg)
                break

              default:
                log.info("unhandled", {
                  ...value,
                })
                continue
            }
          }
        } catch (e) {
          log.error("process", {
            error: e,
          })
          switch (true) {
            case e instanceof DOMException && e.name === "AbortError":
              assistantMsg.error = new MessageV2.AbortedError(
                { message: e.message },
                {
                  cause: e,
                },
              ).toObject()
              break
            case MessageV2.OutputLengthError.isInstance(e):
              assistantMsg.error = e
              break
            case LoadAPIKeyError.isInstance(e):
              assistantMsg.error = new MessageV2.AuthError(
                {
                  providerID: input.providerID,
                  message: e.message,
                },
                { cause: e },
              ).toObject()
              break
            case e instanceof Error:
              assistantMsg.error = new NamedError.Unknown({ message: e.toString() }, { cause: e }).toObject()
              break
            default:
              assistantMsg.error = new NamedError.Unknown({ message: JSON.stringify(e) }, { cause: e })
          }
          Bus.publish(Session.Event.Error, {
            sessionID: assistantMsg.sessionID,
            error: assistantMsg.error,
          })
        }
        const p = await Session.getParts(assistantMsg.id)
        for (const part of p) {
          if (part.type === "tool" && part.state.status !== "completed" && part.state.status !== "error") {
            Session.updatePart({
              ...part,
              state: {
                status: "error",
                error: "Tool execution aborted",
                time: {
                  start: Date.now(),
                  end: Date.now(),
                },
                input: {},
              },
            })
          }
        }
        assistantMsg.time.completed = Date.now()
        await Session.updateMessage(assistantMsg)
        return { info: assistantMsg, parts: p, blocked }
      },
    }
    return result
  }

  function isBusy(sessionID: string) {
    return SessionLock.isLocked(sessionID)
  }

  function lock(sessionID: string) {
    const handle = SessionLock.acquire({
      sessionID,
    })
    log.info("locking", { sessionID })
<<<<<<< HEAD
    if (state().pending.has(sessionID)) throw new Error(`Session ${sessionID} is already being processed`)
    const controller = new AbortController()
    state().pending.set(sessionID, controller)
=======
>>>>>>> c25b9bf6
    return {
      signal: handle.signal,
      abort: handle.abort,
      async [Symbol.dispose]() {
        handle[Symbol.dispose]()
        log.info("unlocking", { sessionID })

        const session = await Session.get(sessionID)
        if (session.parentID) return

        Bus.publish(Event.Idle, {
          sessionID,
        })
      },
    }
  }

  export const ShellInput = z.object({
    sessionID: Identifier.schema("session"),
    agent: z.string(),
    command: z.string(),
  })
  export type ShellInput = z.infer<typeof ShellInput>
  export async function shell(input: ShellInput) {
    using abort = lock(input.sessionID)
    const session = await Session.get(input.sessionID)
    if (session.revert) {
      SessionRevert.cleanup(session)
    }
    const userMsg: MessageV2.User = {
      id: Identifier.ascending("message"),
      sessionID: input.sessionID,
      time: {
        created: Date.now(),
      },
      role: "user",
    }
    await Session.updateMessage(userMsg)
    const userPart: MessageV2.Part = {
      type: "text",
      id: Identifier.ascending("part"),
      messageID: userMsg.id,
      sessionID: input.sessionID,
      text: "The following tool was executed by the user",
      synthetic: true,
    }
    await Session.updatePart(userPart)

    const msg: MessageV2.Assistant = {
      id: Identifier.ascending("message"),
      sessionID: input.sessionID,
      system: [],
      mode: input.agent,
      cost: 0,
      path: {
        cwd: Instance.directory,
        root: Instance.worktree,
      },
      time: {
        created: Date.now(),
      },
      role: "assistant",
      tokens: {
        input: 0,
        output: 0,
        reasoning: 0,
        cache: { read: 0, write: 0 },
      },
      modelID: "",
      providerID: "",
    }
    await Session.updateMessage(msg)
    const part: MessageV2.Part = {
      type: "tool",
      id: Identifier.ascending("part"),
      messageID: msg.id,
      sessionID: input.sessionID,
      tool: "bash",
      callID: ulid(),
      state: {
        status: "running",
        time: {
          start: Date.now(),
        },
        input: {
          command: input.command,
        },
      },
    }
    await Session.updatePart(part)
    const shell = process.env["SHELL"] ?? "bash"
    const shellName = path.basename(shell)

    const invocations: Record<string, { args: string[] }> = {
      nu: {
        args: ["-c", input.command],
      },
      fish: {
        args: ["-c", input.command],
      },
      zsh: {
        args: [
          "-c",
          "-l",
          `
            [[ -f ~/.zshenv ]] && source ~/.zshenv >/dev/null 2>&1 || true
            [[ -f "\${ZDOTDIR:-$HOME}/.zshrc" ]] && source "\${ZDOTDIR:-$HOME}/.zshrc" >/dev/null 2>&1 || true
            ${input.command}
          `,
        ],
      },
      bash: {
        args: [
          "-c",
          "-l",
          `
            [[ -f ~/.bashrc ]] && source ~/.bashrc >/dev/null 2>&1 || true
            ${input.command}
          `,
        ],
      },
      // Fallback: any shell that doesn't match those above
      "": {
        args: ["-c", "-l", `${input.command}`],
      },
    }

    const matchingInvocation = invocations[shellName] ?? invocations[""]
    const args = matchingInvocation?.args

    const proc = spawn(shell, args, {
      cwd: Instance.directory,
      signal: abort.signal,
      detached: true,
      stdio: ["ignore", "pipe", "pipe"],
      env: {
        ...process.env,
        TERM: "dumb",
      },
    })

    abort.signal.addEventListener("abort", () => {
      if (!proc.pid) return
      process.kill(-proc.pid)
    })

    let output = ""

    proc.stdout?.on("data", (chunk) => {
      output += chunk.toString()
      if (part.state.status === "running") {
        part.state.metadata = {
          output: output,
          description: "",
        }
        Session.updatePart(part)
      }
    })

    proc.stderr?.on("data", (chunk) => {
      output += chunk.toString()
      if (part.state.status === "running") {
        part.state.metadata = {
          output: output,
          description: "",
        }
        Session.updatePart(part)
      }
    })

    await new Promise<void>((resolve) => {
      proc.on("close", () => {
        resolve()
      })
    })
    msg.time.completed = Date.now()
    await Session.updateMessage(msg)
    if (part.state.status === "running") {
      part.state = {
        status: "completed",
        time: {
          ...part.state.time,
          end: Date.now(),
        },
        input: part.state.input,
        title: "",
        metadata: {
          output,
          description: "",
        },
        output,
      }
      await Session.updatePart(part)
    }
    return { info: msg, parts: [part] }
  }

  export const CommandInput = z.object({
    messageID: Identifier.schema("message").optional(),
    sessionID: Identifier.schema("session"),
    agent: z.string().optional(),
    model: z.string().optional(),
    arguments: z.string(),
    command: z.string(),
  })
  export type CommandInput = z.infer<typeof CommandInput>
  const bashRegex = /!`([^`]+)`/g
  /**
   * Regular expression to match @ file references in text
   * Matches @ followed by file paths, excluding commas, periods at end of sentences, and backticks
   * Does not match when preceded by word characters or backticks (to avoid email addresses and quoted references)
   */

  export async function command(input: CommandInput) {
    log.info("command", input)
    const command = await Command.get(input.command)
    const agentName = command.agent ?? input.agent ?? "build"

    let template = command.template.replace("$ARGUMENTS", input.arguments)

    const shell = ConfigMarkdown.shell(template)
    if (shell.length > 0) {
      const results = await Promise.all(
        shell.map(async ([, cmd]) => {
          try {
            return await $`${{ raw: cmd }}`.nothrow().text()
          } catch (error) {
            return `Error executing command: ${error instanceof Error ? error.message : String(error)}`
          }
        }),
      )
      let index = 0
      template = template.replace(bashRegex, () => results[index++])
    }

    const parts = [
      {
        type: "text",
        text: template,
      },
    ] as PromptInput["parts"]

    const files = ConfigMarkdown.files(template)
    await Promise.all(
      files.map(async (match) => {
        const name = match[1]
        const filepath = name.startsWith("~/")
          ? path.join(os.homedir(), name.slice(2))
          : path.resolve(Instance.worktree, name)

        const stats = await fs.stat(filepath).catch(() => undefined)
        if (!stats) {
          const agent = await Agent.get(name)
          if (agent) {
            parts.push({
              type: "agent",
              name: agent.name,
            })
          }
          return
        }

        if (stats.isDirectory()) {
          parts.push({
            type: "file",
            url: `file://${filepath}`,
            filename: name,
            mime: "application/x-directory",
          })
          return
        }

        parts.push({
          type: "file",
          url: `file://${filepath}`,
          filename: name,
          mime: "text/plain",
        })
      }),
    )

    const model = await (async () => {
      if (command.model) {
        return Provider.parseModel(command.model)
      }
      if (command.agent) {
        const cmdAgent = await Agent.get(command.agent)
        if (cmdAgent.model) {
          return cmdAgent.model
        }
      }
      if (input.model) {
        return Provider.parseModel(input.model)
      }
      return await Provider.defaultModel()
    })()

    const agent = await Agent.get(agentName)
    if ((agent.mode === "subagent" && command.subtask !== false) || command.subtask === true) {
      using abort = lock(input.sessionID)

      const userMsg: MessageV2.User = {
        id: Identifier.ascending("message"),
        sessionID: input.sessionID,
        time: {
          created: Date.now(),
        },
        role: "user",
      }
      await Session.updateMessage(userMsg)
      const userPart: MessageV2.Part = {
        type: "text",
        id: Identifier.ascending("part"),
        messageID: userMsg.id,
        sessionID: input.sessionID,
        text: "The following tool was executed by the user",
        synthetic: true,
      }
      await Session.updatePart(userPart)

      const assistantMsg: MessageV2.Assistant = {
        id: Identifier.ascending("message"),
        sessionID: input.sessionID,
        system: [],
        mode: agentName,
        cost: 0,
        path: {
          cwd: Instance.directory,
          root: Instance.worktree,
        },
        time: {
          created: Date.now(),
        },
        role: "assistant",
        tokens: {
          input: 0,
          output: 0,
          reasoning: 0,
          cache: { read: 0, write: 0 },
        },
        modelID: model.modelID,
        providerID: model.providerID,
      }
      await Session.updateMessage(assistantMsg)

      const args = {
        description: "Consulting " + agent.name,
        subagent_type: agent.name,
        prompt: template,
      }
      const toolPart: MessageV2.ToolPart = {
        type: "tool",
        id: Identifier.ascending("part"),
        messageID: assistantMsg.id,
        sessionID: input.sessionID,
        tool: "task",
        callID: ulid(),
        state: {
          status: "running",
          time: {
            start: Date.now(),
          },
          input: {
            description: args.description,
            subagent_type: args.subagent_type,
            // truncate prompt to preserve context
            prompt: args.prompt.length > 100 ? args.prompt.substring(0, 97) + "..." : args.prompt,
          },
        },
      }
      await Session.updatePart(toolPart)

      const result = await TaskTool.init().then((t) =>
        t.execute(args, {
          sessionID: input.sessionID,
          abort: abort.signal,
          agent: agent.name,
          messageID: assistantMsg.id,
          extra: {},
          metadata: async (metadata) => {
            if (toolPart.state.status === "running") {
              toolPart.state.metadata = metadata.metadata
              toolPart.state.title = metadata.title
              await Session.updatePart(toolPart)
            }
          },
        }),
      )

      assistantMsg.time.completed = Date.now()
      await Session.updateMessage(assistantMsg)
      if (toolPart.state.status === "running") {
        toolPart.state = {
          status: "completed",
          time: {
            ...toolPart.state.time,
            end: Date.now(),
          },
          input: toolPart.state.input,
          title: "",
          metadata: result.metadata,
          output: result.output,
        }
        await Session.updatePart(toolPart)
      }

      return { info: assistantMsg, parts: [toolPart] }
    }

    return prompt({
      sessionID: input.sessionID,
      messageID: input.messageID,
      model,
      agent: agentName,
      parts,
    })
  }

  async function ensureTitle(input: {
    session: Session.Info
    message: MessageV2.WithParts
    history: MessageV2.WithParts[]
    providerID: string
    modelID: string
  }) {
    if (input.session.parentID) return
    const isFirst =
      input.history.filter((m) => m.info.role === "user" && !m.parts.every((p) => "synthetic" in p && p.synthetic))
        .length === 1
    if (!isFirst) return
    const small =
      (await Provider.getSmallModel(input.providerID)) ?? (await Provider.getModel(input.providerID, input.modelID))
    const options = {
      ...ProviderTransform.options(small.providerID, small.modelID, input.session.id),
      ...small.info.options,
    }
    if (small.providerID === "openai" || small.modelID.includes("gpt-5")) {
      options["reasoningEffort"] = "minimal"
    }
    if (small.providerID === "google") {
      options["thinkingConfig"] = {
        thinkingBudget: 0,
      }
    }
    generateText({
      maxOutputTokens: small.info.reasoning ? 1500 : 20,
      providerOptions: {
        [small.providerID]: options,
      },
      messages: [
        ...SystemPrompt.title(small.providerID).map(
          (x): ModelMessage => ({
            role: "system",
            content: x,
          }),
        ),
        ...MessageV2.toModelMessage([
          {
            info: {
              id: Identifier.ascending("message"),
              role: "user",
              sessionID: input.session.id,
              time: {
                created: Date.now(),
              },
            },
            parts: input.message.parts,
          },
        ]),
      ],
      model: small.language,
    })
      .then((result) => {
        if (result.text)
          return Session.update(input.session.id, (draft) => {
            const cleaned = result.text.replace(/<think>[\s\S]*?<\/think>\s*/g, "")
            const title = cleaned.length > 100 ? cleaned.substring(0, 97) + "..." : cleaned
            draft.title = title.trim()
          })
      })
      .catch((error) => {
        log.error("failed to generate title", { error, model: small.info.id })
      })
  }
}<|MERGE_RESOLUTION|>--- conflicted
+++ resolved
@@ -1184,12 +1184,6 @@
       sessionID,
     })
     log.info("locking", { sessionID })
-<<<<<<< HEAD
-    if (state().pending.has(sessionID)) throw new Error(`Session ${sessionID} is already being processed`)
-    const controller = new AbortController()
-    state().pending.set(sessionID, controller)
-=======
->>>>>>> c25b9bf6
     return {
       signal: handle.signal,
       abort: handle.abort,
