import { Bus } from "../bus"
import { File } from "../file"
import { Log } from "../util/log"
import path from "path"

import * as Formatter from "./formatter"
import { Config } from "../config/config"
import { mergeDeep } from "remeda"
import { Instance } from "../project/instance"

export namespace Format {
  const log = Log.create({ service: "format" })

  const state = Instance.state(
    async () => {
      const enabled: Record<string, boolean> = {}
      const cfg = await Config.get()

      const formatters = { ...Formatter } as Record<string, Formatter.Info>
      for (const [name, item] of Object.entries(cfg.formatter ?? {})) {
        if (item.disabled) {
          delete formatters[name]
          continue
        }
        const result: Formatter.Info = mergeDeep(formatters[name] ?? {}, {
          command: [],
          extensions: [],
          ...item,
        })
        result.enabled = async () => true
        result.name = name
        formatters[name] = result
      }

      return {
        enabled,
        formatters,
      }
    },
  )

  async function isEnabled(item: Formatter.Info) {
    const s = await state()
    let status = s.enabled[item.name]
    if (status === undefined) {
      status = await item.enabled()
      s.enabled[item.name] = status
    }
    return status
  }

  async function getFormatter(ext: string) {
    const formatters = await state().then((x) => x.formatters)
    const result = []
    for (const item of Object.values(formatters)) {
      log.info("checking", { name: item.name, ext })
      if (!item.extensions.includes(ext)) continue
      if (!(await isEnabled(item))) continue
      result.push(item)
    }
    return result
  }

  export function init() {
    log.info("init")
    Bus.subscribe(File.Event.Edited, async (payload) => {
      const file = payload.properties.file
      log.info("formatting", { file })
      const ext = path.extname(file)

      for (const item of await getFormatter(ext)) {
        log.info("running", { command: item.command })
        const proc = Bun.spawn({
          cmd: item.command.map((x) => x.replace("$FILE", file)),
<<<<<<< HEAD
          cwd: Instance.directory,
          env: item.environment,
=======
          cwd: App.info().path.cwd,
          env: { ...process.env, ...item.environment },
>>>>>>> aa5e39e7
          stdout: "ignore",
          stderr: "ignore",
        })
        const exit = await proc.exited
        if (exit !== 0)
          log.error("failed", {
            command: item.command,
            ...item.environment,
          })
      }
    })
  }
}<|MERGE_RESOLUTION|>--- conflicted
+++ resolved
@@ -11,33 +11,31 @@
 export namespace Format {
   const log = Log.create({ service: "format" })
 
-  const state = Instance.state(
-    async () => {
-      const enabled: Record<string, boolean> = {}
-      const cfg = await Config.get()
+  const state = Instance.state(async () => {
+    const enabled: Record<string, boolean> = {}
+    const cfg = await Config.get()
 
-      const formatters = { ...Formatter } as Record<string, Formatter.Info>
-      for (const [name, item] of Object.entries(cfg.formatter ?? {})) {
-        if (item.disabled) {
-          delete formatters[name]
-          continue
-        }
-        const result: Formatter.Info = mergeDeep(formatters[name] ?? {}, {
-          command: [],
-          extensions: [],
-          ...item,
-        })
-        result.enabled = async () => true
-        result.name = name
-        formatters[name] = result
+    const formatters = { ...Formatter } as Record<string, Formatter.Info>
+    for (const [name, item] of Object.entries(cfg.formatter ?? {})) {
+      if (item.disabled) {
+        delete formatters[name]
+        continue
       }
+      const result: Formatter.Info = mergeDeep(formatters[name] ?? {}, {
+        command: [],
+        extensions: [],
+        ...item,
+      })
+      result.enabled = async () => true
+      result.name = name
+      formatters[name] = result
+    }
 
-      return {
-        enabled,
-        formatters,
-      }
-    },
-  )
+    return {
+      enabled,
+      formatters,
+    }
+  })
 
   async function isEnabled(item: Formatter.Info) {
     const s = await state()
@@ -72,13 +70,8 @@
         log.info("running", { command: item.command })
         const proc = Bun.spawn({
           cmd: item.command.map((x) => x.replace("$FILE", file)),
-<<<<<<< HEAD
           cwd: Instance.directory,
-          env: item.environment,
-=======
-          cwd: App.info().path.cwd,
           env: { ...process.env, ...item.environment },
->>>>>>> aa5e39e7
           stdout: "ignore",
           stderr: "ignore",
         })
