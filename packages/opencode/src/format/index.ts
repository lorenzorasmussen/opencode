--- conflicted
+++ resolved
@@ -68,21 +68,10 @@
 
       for (const item of await getFormatter(ext)) {
         log.info("running", { command: item.command })
-<<<<<<< HEAD
-        const proc = Bun.spawn({
-          cmd: item.command.map((x) => x.replace("$FILE", file)),
-          cwd: Instance.directory,
-          env: { ...process.env, ...item.environment },
-          stdout: "ignore",
-          stderr: "ignore",
-        })
-        const exit = await proc.exited
-        if (exit !== 0)
-=======
         try {
           const proc = Bun.spawn({
             cmd: item.command.map((x) => x.replace("$FILE", file)),
-            cwd: App.info().path.cwd,
+            cwd: Instance.directory,
             env: { ...process.env, ...item.environment },
             stdout: "ignore",
             stderr: "ignore",
@@ -94,7 +83,6 @@
               ...item.environment,
             })
         } catch (error) {
->>>>>>> e9f52934
           log.error("failed", {
             error,
             command: item.command,
