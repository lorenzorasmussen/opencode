import z from "zod"
import path from "path"
import { Config } from "../config/config"
import { mergeDeep, sortBy } from "remeda"
import { NoSuchModelError, type LanguageModel, type Provider as SDK } from "ai"
import { Log } from "../util/log"
import { BunProc } from "../bun"
import { Plugin } from "../plugin"
import { ModelsDev } from "./models"
import { NamedError } from "../util/error"
import { Auth } from "../auth"
import { Instance } from "../project/instance"
import { Global } from "../global"
import { Flag } from "../flag/flag"

export namespace Provider {
  const log = Log.create({ service: "provider" })

  type CustomLoader = (provider: ModelsDev.Provider) => Promise<{
    autoload: boolean
    getModel?: (sdk: any, modelID: string, options?: Record<string, any>) => Promise<any>
    options?: Record<string, any>
  }>

  type Source = "env" | "config" | "custom" | "api"

  const CUSTOM_LOADERS: Record<string, CustomLoader> = {
    async anthropic() {
      return {
        autoload: false,
        options: {
          headers: {
            "anthropic-beta":
              "claude-code-20250219,interleaved-thinking-2025-05-14,fine-grained-tool-streaming-2025-05-14",
          },
        },
      }
    },
    async opencode(input) {
      const hasKey = await (async () => {
        if (input.env.some((item) => process.env[item])) return true
        if (await Auth.get(input.id)) return true
        return false
      })()

      if (!hasKey) {
        for (const [key, value] of Object.entries(input.models)) {
          if (value.cost.input === 0) continue
          delete input.models[key]
        }
      }

      return {
        autoload: Object.keys(input.models).length > 0,
        options: {},
      }
    },
    openai: async () => {
      return {
        autoload: false,
        async getModel(sdk: any, modelID: string, _options?: Record<string, any>) {
          return sdk.responses(modelID)
        },
        options: {},
      }
    },
    azure: async () => {
      return {
        autoload: false,
        async getModel(sdk: any, modelID: string, options?: Record<string, any>) {
          if (options?.["useCompletionUrls"]) {
            return sdk.chat(modelID)
          } else {
            return sdk.responses(modelID)
          }
        },
        options: {},
      }
    },
    "amazon-bedrock": async () => {
      if (!process.env["AWS_PROFILE"] && !process.env["AWS_ACCESS_KEY_ID"] && !process.env["AWS_BEARER_TOKEN_BEDROCK"])
        return { autoload: false }

      const region = process.env["AWS_REGION"] ?? "us-east-1"

      const { fromNodeProviderChain } = await import(await BunProc.install("@aws-sdk/credential-providers"))
      return {
        autoload: true,
        options: {
          region,
          credentialProvider: fromNodeProviderChain(),
        },
        async getModel(sdk: any, modelID: string, _options?: Record<string, any>) {
          let regionPrefix = region.split("-")[0]

          switch (regionPrefix) {
            case "us": {
              const modelRequiresPrefix = [
                "nova-micro",
                "nova-lite",
                "nova-pro",
                "nova-premier",
                "claude",
<<<<<<< HEAD
                "deepseek"
=======
                "deepseek",
>>>>>>> 4b3a841d
              ].some((m) => modelID.includes(m))
              const isGovCloud = region.startsWith("us-gov")
              if (modelRequiresPrefix && !isGovCloud) {
                modelID = `${regionPrefix}.${modelID}`
              }
              break
            }
            case "eu": {
              const regionRequiresPrefix = [
                "eu-west-1",
                "eu-west-3",
                "eu-north-1",
                "eu-central-1",
                "eu-south-1",
                "eu-south-2",
              ].some((r) => region.includes(r))
              const modelRequiresPrefix = ["claude", "nova-lite", "nova-micro", "llama3", "pixtral"].some((m) =>
                modelID.includes(m),
              )
              if (regionRequiresPrefix && modelRequiresPrefix) {
                modelID = `${regionPrefix}.${modelID}`
              }
              break
            }
            case "ap": {
              const isAustraliaRegion = ["ap-southeast-2", "ap-southeast-4"].includes(region)
              if (
                isAustraliaRegion &&
                ["anthropic.claude-sonnet-4-5", "anthropic.claude-haiku"].some((m) => modelID.includes(m))
              ) {
                regionPrefix = "au"
                modelID = `${regionPrefix}.${modelID}`
              } else {
                const modelRequiresPrefix = ["claude", "nova-lite", "nova-micro", "nova-pro"].some((m) =>
                  modelID.includes(m),
                )
                if (modelRequiresPrefix) {
                  regionPrefix = "apac"
                  modelID = `${regionPrefix}.${modelID}`
                }
              }
              break
            }
          }

          return sdk.languageModel(modelID)
        },
      }
    },
    openrouter: async () => {
      return {
        autoload: false,
        options: {
          headers: {
            "HTTP-Referer": "https://opencode.ai/",
            "X-Title": "opencode",
          },
        },
      }
    },
    vercel: async () => {
      return {
        autoload: false,
        options: {
          headers: {
            "http-referer": "https://opencode.ai/",
            "x-title": "opencode",
          },
        },
      }
    },
    "google-vertex": async () => {
      const project = process.env["GOOGLE_CLOUD_PROJECT"] ?? process.env["GCP_PROJECT"] ?? process.env["GCLOUD_PROJECT"]
      const location = process.env["GOOGLE_CLOUD_LOCATION"] ?? process.env["VERTEX_LOCATION"] ?? "us-east5"
      const autoload = Boolean(project)
      if (!autoload) return { autoload: false }
      return {
        autoload: true,
        options: {
          project,
          location,
        },
        async getModel(sdk: any, modelID: string) {
          const id = String(modelID).trim()
          return sdk.languageModel(id)
        },
      }
    },
    "google-vertex-anthropic": async () => {
      const project = process.env["GOOGLE_CLOUD_PROJECT"] ?? process.env["GCP_PROJECT"] ?? process.env["GCLOUD_PROJECT"]
      const location = process.env["GOOGLE_CLOUD_LOCATION"] ?? process.env["VERTEX_LOCATION"] ?? "us-east5"
      const autoload = Boolean(project)
      if (!autoload) return { autoload: false }
      return {
        autoload: true,
        options: {
          project,
          location,
        },
        async getModel(sdk: any, modelID: string) {
          const id = String(modelID).trim()
          return sdk.languageModel(id)
        },
      }
    },
  }

  const state = Instance.state(async () => {
    const config = await Config.get()
    const database = await ModelsDev.get()

    const providers: {
      [providerID: string]: {
        source: Source
        info: ModelsDev.Provider
        getModel?: (sdk: any, modelID: string, options?: Record<string, any>) => Promise<any>
        options: Record<string, any>
      }
    } = {}
    const models = new Map<
      string,
      { providerID: string; modelID: string; info: ModelsDev.Model; language: LanguageModel; npm?: string }
    >()
    const sdk = new Map<number, SDK>()
    // Maps `${provider}/${key}` to the provider’s actual model ID for custom aliases.
    const realIdByKey = new Map<string, string>()

    log.info("init")

    function mergeProvider(
      id: string,
      options: Record<string, any>,
      source: Source,
      getModel?: (sdk: any, modelID: string, options?: Record<string, any>) => Promise<any>,
    ) {
      const provider = providers[id]
      if (!provider) {
        const info = database[id]
        if (!info) return
        if (info.api && !options["baseURL"]) options["baseURL"] = info.api
        providers[id] = {
          source,
          info,
          options,
          getModel,
        }
        return
      }
      provider.options = mergeDeep(provider.options, options)
      provider.source = source
      provider.getModel = getModel ?? provider.getModel
    }

    const configProviders = Object.entries(config.provider ?? {})

    for (const [providerID, provider] of configProviders) {
      const existing = database[providerID]
      const parsed: ModelsDev.Provider = {
        id: providerID,
        npm: provider.npm ?? existing?.npm,
        name: provider.name ?? existing?.name ?? providerID,
        env: provider.env ?? existing?.env ?? [],
        api: provider.api ?? existing?.api,
        models: existing?.models ?? {},
      }

      for (const [modelID, model] of Object.entries(provider.models ?? {})) {
        const existing = parsed.models[modelID]
        const parsedModel: ModelsDev.Model = {
          id: modelID,
          name: model.name ?? existing?.name ?? modelID,
          release_date: model.release_date ?? existing?.release_date,
          attachment: model.attachment ?? existing?.attachment ?? false,
          reasoning: model.reasoning ?? existing?.reasoning ?? false,
          temperature: model.temperature ?? existing?.temperature ?? false,
          tool_call: model.tool_call ?? existing?.tool_call ?? true,
          cost:
            !model.cost && !existing?.cost
              ? {
                  input: 0,
                  output: 0,
                  cache_read: 0,
                  cache_write: 0,
                }
              : {
                  cache_read: 0,
                  cache_write: 0,
                  ...existing?.cost,
                  ...model.cost,
                },
          options: {
            ...existing?.options,
            ...model.options,
          },
          limit: model.limit ??
            existing?.limit ?? {
              context: 0,
              output: 0,
            },
          modalities: model.modalities ??
            existing?.modalities ?? {
              input: ["text"],
              output: ["text"],
            },
          provider: model.provider ?? existing?.provider,
        }
        if (model.id && model.id !== modelID) {
          realIdByKey.set(`${providerID}/${modelID}`, model.id)
        }
        parsed.models[modelID] = parsedModel
      }
      database[providerID] = parsed
    }

    const disabled = await Config.get().then((cfg) => new Set(cfg.disabled_providers ?? []))
    // load env
    for (const [providerID, provider] of Object.entries(database)) {
      if (disabled.has(providerID)) continue
      const apiKey = provider.env.map((item) => process.env[item]).at(0)
      if (!apiKey) continue
      mergeProvider(
        providerID,
        // only include apiKey if there's only one potential option
        provider.env.length === 1 ? { apiKey } : {},
        "env",
      )
    }

    // load apikeys
    for (const [providerID, provider] of Object.entries(await Auth.all())) {
      if (disabled.has(providerID)) continue
      if (provider.type === "api") {
        mergeProvider(providerID, { apiKey: provider.key }, "api")
      }
    }

    // load custom
    for (const [providerID, fn] of Object.entries(CUSTOM_LOADERS)) {
      if (disabled.has(providerID)) continue
      const result = await fn(database[providerID])
      if (result && (result.autoload || providers[providerID])) {
        mergeProvider(providerID, result.options ?? {}, "custom", result.getModel)
      }
    }

    for (const plugin of await Plugin.list()) {
      if (!plugin.auth) continue
      const providerID = plugin.auth.provider
      if (disabled.has(providerID)) continue
      const auth = await Auth.get(providerID)
      if (!auth) continue
      if (!plugin.auth.loader) continue
      const options = await plugin.auth.loader(() => Auth.get(providerID) as any, database[plugin.auth.provider])
      mergeProvider(plugin.auth.provider, options ?? {}, "custom")
    }

    // load config
    for (const [providerID, provider] of configProviders) {
      mergeProvider(providerID, provider.options ?? {}, "config")
    }

    for (const [providerID, provider] of Object.entries(providers)) {
      const filteredModels = Object.fromEntries(
        Object.entries(provider.info.models)
          // Filter out blacklisted models
          .filter(
            ([modelID]) =>
              modelID !== "gpt-5-chat-latest" && !(providerID === "openrouter" && modelID === "openai/gpt-5-chat"),
          )
          // Filter out experimental models
          .filter(
            ([, model]) =>
              (!model.experimental && model.status !== "alpha") || Flag.OPENCODE_ENABLE_EXPERIMENTAL_MODELS,
          ),
      )
      provider.info.models = filteredModels

      if (Object.keys(provider.info.models).length === 0) {
        delete providers[providerID]
        continue
      }
      log.info("found", { providerID })
    }

    return {
      models,
      providers,
      sdk,
      realIdByKey,
    }
  })

  export async function list() {
    return state().then((state) => state.providers)
  }

  async function getSDK(provider: ModelsDev.Provider, model: ModelsDev.Model) {
    return (async () => {
      using _ = log.time("getSDK", {
        providerID: provider.id,
      })
      const s = await state()
      const pkg = model.provider?.npm ?? provider.npm ?? provider.id
      const options = { ...s.providers[provider.id]?.options }
      if (pkg.includes("@ai-sdk/openai-compatible") && options["includeUsage"] === undefined) {
        options["includeUsage"] = true
      }
      const key = Bun.hash.xxHash32(JSON.stringify({ pkg, options }))
      const existing = s.sdk.get(key)
      if (existing) return existing
      const installedPath = await BunProc.install(pkg, "latest")
      // The `google-vertex-anthropic` provider points to the `@ai-sdk/google-vertex` package.
      // Ref: https://github.com/sst/models.dev/blob/0a87de42ab177bebad0620a889e2eb2b4a5dd4ab/providers/google-vertex-anthropic/provider.toml
      // However, the actual export is at the subpath `@ai-sdk/google-vertex/anthropic`.
      // Ref: https://ai-sdk.dev/providers/ai-sdk-providers/google-vertex#google-vertex-anthropic-provider-usage
      // In addition, Bun's dynamic import logic does not support subpath imports,
      // so we patch the import path to load directly from `dist`.
      const modPath =
        provider.id === "google-vertex-anthropic" ? `${installedPath}/dist/anthropic/index.mjs` : installedPath
      const mod = await import(modPath)
      if (options["timeout"] !== undefined && options["timeout"] !== null) {
        // Only override fetch if user explicitly sets timeout
        options["fetch"] = async (input: any, init?: BunFetchRequestInit) => {
          const { signal, ...rest } = init ?? {}

          const signals: AbortSignal[] = []
          if (signal) signals.push(signal)
          if (options["timeout"] !== false) signals.push(AbortSignal.timeout(options["timeout"]))

          const combined = signals.length > 1 ? AbortSignal.any(signals) : signals[0]

          return fetch(input, {
            ...rest,
            signal: combined,
            // @ts-ignore see here: https://github.com/oven-sh/bun/issues/16682
            timeout: false,
          })
        }
      }
      const fn = mod[Object.keys(mod).find((key) => key.startsWith("create"))!]
      const loaded = fn({
        name: provider.id,
        ...options,
      })
      s.sdk.set(key, loaded)
      return loaded as SDK
    })().catch((e) => {
      throw new InitError({ providerID: provider.id }, { cause: e })
    })
  }

  export async function getProvider(providerID: string) {
    return state().then((s) => s.providers[providerID])
  }

  export async function getModel(providerID: string, modelID: string) {
    const key = `${providerID}/${modelID}`
    const s = await state()
    if (s.models.has(key)) return s.models.get(key)!

    log.info("getModel", {
      providerID,
      modelID,
    })

    const provider = s.providers[providerID]
    if (!provider) throw new ModelNotFoundError({ providerID, modelID })
    const info = provider.info.models[modelID]
    if (!info) throw new ModelNotFoundError({ providerID, modelID })
    const sdk = await getSDK(provider.info, info)

    try {
      const keyReal = `${providerID}/${modelID}`
      const realID = s.realIdByKey.get(keyReal) ?? info.id
      const language = provider.getModel
        ? await provider.getModel(sdk, realID, provider.options)
        : sdk.languageModel(realID)
      log.info("found", { providerID, modelID })
      s.models.set(key, {
        providerID,
        modelID,
        info,
        language,
        npm: info.provider?.npm ?? provider.info.npm,
      })
      return {
        modelID,
        providerID,
        info,
        language,
        npm: info.provider?.npm ?? provider.info.npm,
      }
    } catch (e) {
      if (e instanceof NoSuchModelError)
        throw new ModelNotFoundError(
          {
            modelID: modelID,
            providerID,
          },
          { cause: e },
        )
      throw e
    }
  }

  export async function getSmallModel(providerID: string) {
    const cfg = await Config.get()

    if (cfg.small_model) {
      const parsed = parseModel(cfg.small_model)
      return getModel(parsed.providerID, parsed.modelID)
    }

    const provider = await state().then((state) => state.providers[providerID])
    if (!provider) return
<<<<<<< HEAD
    const priority = [
      "claude-haiku-4-5",
      "claude-haiku-4.5",
      "3-5-haiku",
      "3.5-haiku",
      "gemini-2.5-flash",
      "gpt-5-nano",
    ]
=======
    let priority = ["claude-haiku-4-5", "claude-haiku-4.5", "3-5-haiku", "3.5-haiku", "gemini-2.5-flash", "gpt-5-nano"]
    // claude-haiku-4.5 is considered a premium model in github copilot, we shouldn't use premium requests for title gen
    if (providerID === "github-copilot") {
      priority = priority.filter((m) => m !== "claude-haiku-4.5")
    }
>>>>>>> 4b3a841d
    for (const item of priority) {
      for (const model of Object.keys(provider.info.models)) {
        if (model.includes(item)) return getModel(providerID, model)
      }
    }
  }

  const priority = ["gemini-2.5-pro-preview", "gpt-5", "claude-sonnet-4"]
  export function sort(models: ModelsDev.Model[]) {
    return sortBy(
      models,
      [(model) => priority.findIndex((filter) => model.id.includes(filter)), "desc"],
      [(model) => (model.id.includes("latest") ? 0 : 1), "asc"],
      [(model) => model.id, "desc"],
    )
  }

  export async function defaultModel() {
    const cfg = await Config.get()
    if (cfg.model) return parseModel(cfg.model)

    // this will be adjusted when migration to opentui is complete,
    // for now we just read the tui state toml file directly
    //
    // NOTE: cannot just import file as toml without cleaning due to lack of
    // support for date/time references in Bun toml parser: https://github.com/oven-sh/bun/issues/22426
    const lastused = await Bun.file(path.join(Global.Path.state, "tui"))
      .text()
      .then((text) => {
        // remove the date/time references since Bun toml parser doesn't support yet
        const cleaned = text
          .split("\n")
          .filter((line) => !line.trim().startsWith("last_used ="))
          .join("\n")
        const state = Bun.TOML.parse(cleaned) as {
          recently_used_models?: {
            provider_id: string
            model_id: string
          }[]
        }
        const [model] = state?.recently_used_models ?? []
        if (model) {
          return {
            providerID: model.provider_id,
            modelID: model.model_id,
          }
        }
      })
      .catch((error) => {
        log.error("failed to find last used model", {
          error,
        })
        return undefined
      })

    if (lastused) return lastused

    const provider = await list()
      .then((val) => Object.values(val))
      .then((x) => x.find((p) => !cfg.provider || Object.keys(cfg.provider).includes(p.info.id)))
    if (!provider) throw new Error("no providers found")
    const [model] = sort(Object.values(provider.info.models))
    if (!model) throw new Error("no models found")
    return {
      providerID: provider.info.id,
      modelID: model.id,
    }
  }

  export function parseModel(model: string) {
    const [providerID, ...rest] = model.split("/")
    return {
      providerID: providerID,
      modelID: rest.join("/"),
    }
  }

  export const ModelNotFoundError = NamedError.create(
    "ProviderModelNotFoundError",
    z.object({
      providerID: z.string(),
      modelID: z.string(),
    }),
  )

  export const InitError = NamedError.create(
    "ProviderInitError",
    z.object({
      providerID: z.string(),
    }),
  )
}<|MERGE_RESOLUTION|>--- conflicted
+++ resolved
@@ -101,11 +101,7 @@
                 "nova-pro",
                 "nova-premier",
                 "claude",
-<<<<<<< HEAD
-                "deepseek"
-=======
                 "deepseek",
->>>>>>> 4b3a841d
               ].some((m) => modelID.includes(m))
               const isGovCloud = region.startsWith("us-gov")
               if (modelRequiresPrefix && !isGovCloud) {
@@ -521,22 +517,11 @@
 
     const provider = await state().then((state) => state.providers[providerID])
     if (!provider) return
-<<<<<<< HEAD
-    const priority = [
-      "claude-haiku-4-5",
-      "claude-haiku-4.5",
-      "3-5-haiku",
-      "3.5-haiku",
-      "gemini-2.5-flash",
-      "gpt-5-nano",
-    ]
-=======
     let priority = ["claude-haiku-4-5", "claude-haiku-4.5", "3-5-haiku", "3.5-haiku", "gemini-2.5-flash", "gpt-5-nano"]
     // claude-haiku-4.5 is considered a premium model in github copilot, we shouldn't use premium requests for title gen
     if (providerID === "github-copilot") {
       priority = priority.filter((m) => m !== "claude-haiku-4.5")
     }
->>>>>>> 4b3a841d
     for (const item of priority) {
       for (const model of Object.keys(provider.info.models)) {
         if (model.includes(item)) return getModel(providerID, model)
