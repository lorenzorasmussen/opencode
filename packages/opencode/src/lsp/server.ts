import { spawn, type ChildProcessWithoutNullStreams } from "child_process"
import path from "path"
import { Global } from "../global"
import { Log } from "../util/log"
import { BunProc } from "../bun"
import { $ } from "bun"
import fs from "fs/promises"
import { Filesystem } from "../util/filesystem"
<<<<<<< HEAD
import { Instance } from "../project/instance"
=======
import { Flag } from "../flag/flag"
>>>>>>> e9f52934

export namespace LSPServer {
  const log = Log.create({ service: "lsp.server" })

  export interface Handle {
    process: ChildProcessWithoutNullStreams
    initialization?: Record<string, any>
  }

  type RootFunction = (file: string) => Promise<string | undefined>

  const NearestRoot = (patterns: string[]): RootFunction => {
    return async (file) => {
      const files = Filesystem.up({
        targets: patterns,
        start: path.dirname(file),
        stop: Instance.worktree,
      })
      const first = await files.next()
      await files.return()
      if (!first.value) return Instance.worktree
      return path.dirname(first.value)
    }
  }

  export interface Info {
    id: string
    extensions: string[]
    global?: boolean
    root: RootFunction
    spawn(root: string): Promise<Handle | undefined>
  }

  export const Typescript: Info = {
    id: "typescript",
    root: NearestRoot(["tsconfig.json", "package.json", "jsconfig.json"]),
    extensions: [".ts", ".tsx", ".js", ".jsx", ".mjs", ".cjs", ".mts", ".cts"],
    async spawn(root) {
      const tsserver = await Bun.resolve("typescript/lib/tsserver.js", Instance.directory).catch(() => {})
      if (!tsserver) return
      const proc = spawn(BunProc.which(), ["x", "typescript-language-server", "--stdio"], {
        cwd: root,
        env: {
          ...process.env,
          BUN_BE_BUN: "1",
        },
      })
      return {
        process: proc,
        initialization: {
          tsserver: {
            path: tsserver,
          },
        },
      }
    },
  }

  export const Vue: Info = {
    id: "vue",
    extensions: [".vue"],
    root: NearestRoot([
      "tsconfig.json",
      "jsconfig.json",
      "package.json",
      "pnpm-lock.yaml",
      "yarn.lock",
      "bun.lockb",
      "bun.lock",
      "vite.config.ts",
      "vite.config.js",
      "nuxt.config.ts",
      "nuxt.config.js",
      "vue.config.js",
    ]),
    async spawn(_, root) {
      let binary = Bun.which("vue-language-server")
      const args: string[] = []
      if (!binary) {
        const js = path.join(
          Global.Path.bin,
          "node_modules",
          "@vue",
          "language-server",
          "bin",
          "vue-language-server.js",
        )
        if (!(await Bun.file(js).exists())) {
          if (Flag.OPENCODE_DISABLE_LSP_DOWNLOAD) return
          await Bun.spawn([BunProc.which(), "install", "@vue/language-server"], {
            cwd: Global.Path.bin,
            env: {
              ...process.env,
              BUN_BE_BUN: "1",
            },
            stdout: "pipe",
            stderr: "pipe",
            stdin: "pipe",
          }).exited
        }
        binary = BunProc.which()
        args.push("run", js)
      }
      args.push("--stdio")
      const proc = spawn(binary, args, {
        cwd: root,
        env: {
          ...process.env,
          BUN_BE_BUN: "1",
        },
      })
      return {
        process: proc,
        initialization: {
          // Leave empty; the server will auto-detect workspace TypeScript.
        },
      }
    },
  }

  export const ESLint: Info = {
    id: "eslint",
    root: NearestRoot([
      "eslint.config.js",
      "eslint.config.mjs",
      "eslint.config.cjs",
      "eslint.config.ts",
      "eslint.config.mts",
      "eslint.config.cts",
      ".eslintrc.js",
      ".eslintrc.cjs",
      ".eslintrc.yaml",
      ".eslintrc.yml",
      ".eslintrc.json",
      "package.json",
    ]),
<<<<<<< HEAD
    extensions: [".ts", ".tsx", ".js", ".jsx", ".mjs", ".cjs", ".mts", ".cts"],
    async spawn(root) {
      const eslint = await Bun.resolve("eslint", Instance.directory).catch(() => {})
=======
    extensions: [".ts", ".tsx", ".js", ".jsx", ".mjs", ".cjs", ".mts", ".cts", ".vue"],
    async spawn(app, root) {
      const eslint = await Bun.resolve("eslint", app.path.cwd).catch(() => {})
>>>>>>> e9f52934
      if (!eslint) return
      const serverPath = path.join(Global.Path.bin, "vscode-eslint", "server", "out", "eslintServer.js")
      if (!(await Bun.file(serverPath).exists())) {
        if (Flag.OPENCODE_DISABLE_LSP_DOWNLOAD) return
        log.info("downloading and building VS Code ESLint server")
        const response = await fetch("https://github.com/microsoft/vscode-eslint/archive/refs/heads/main.zip")
        if (!response.ok) return

        const zipPath = path.join(Global.Path.bin, "vscode-eslint.zip")
        await Bun.file(zipPath).write(response)

        await $`unzip -o -q ${zipPath}`.quiet().cwd(Global.Path.bin).nothrow()
        await fs.rm(zipPath, { force: true })

        const extractedPath = path.join(Global.Path.bin, "vscode-eslint-main")
        const finalPath = path.join(Global.Path.bin, "vscode-eslint")

        if (await Bun.file(finalPath).exists()) {
          await fs.rm(finalPath, { force: true, recursive: true })
        }
        await fs.rename(extractedPath, finalPath)

        await $`npm install`.cwd(finalPath).quiet()
        await $`npm run compile`.cwd(finalPath).quiet()

        log.info("installed VS Code ESLint server", { serverPath })
      }

      const proc = spawn(BunProc.which(), ["--max-old-space-size=8192", serverPath, "--stdio"], {
        cwd: root,
        env: {
          ...process.env,
          BUN_BE_BUN: "1",
        },
      })

      return {
        process: proc,
      }
    },
  }

  export const Gopls: Info = {
    id: "golang",
    root: async (file) => {
      const work = await NearestRoot(["go.work"])(file)
      if (work) return work
      return NearestRoot(["go.mod", "go.sum"])(file)
    },
    extensions: [".go"],
    async spawn(root) {
      let bin = Bun.which("gopls", {
        PATH: process.env["PATH"] + ":" + Global.Path.bin,
      })
      if (!bin) {
        if (!Bun.which("go")) return
        if (Flag.OPENCODE_DISABLE_LSP_DOWNLOAD) return

        log.info("installing gopls")
        const proc = Bun.spawn({
          cmd: ["go", "install", "golang.org/x/tools/gopls@latest"],
          env: { ...process.env, GOBIN: Global.Path.bin },
          stdout: "pipe",
          stderr: "pipe",
          stdin: "pipe",
        })
        const exit = await proc.exited
        if (exit !== 0) {
          log.error("Failed to install gopls")
          return
        }
        bin = path.join(Global.Path.bin, "gopls" + (process.platform === "win32" ? ".exe" : ""))
        log.info(`installed gopls`, {
          bin,
        })
      }
      return {
        process: spawn(bin!, {
          cwd: root,
        }),
      }
    },
  }

  export const RubyLsp: Info = {
    id: "ruby-lsp",
    root: NearestRoot(["Gemfile"]),
    extensions: [".rb", ".rake", ".gemspec", ".ru"],
    async spawn(root) {
      let bin = Bun.which("ruby-lsp", {
        PATH: process.env["PATH"] + ":" + Global.Path.bin,
      })
      if (!bin) {
        const ruby = Bun.which("ruby")
        const gem = Bun.which("gem")
        if (!ruby || !gem) {
          log.info("Ruby not found, please install Ruby first")
          return
        }
        if (Flag.OPENCODE_DISABLE_LSP_DOWNLOAD) return
        log.info("installing ruby-lsp")
        const proc = Bun.spawn({
          cmd: ["gem", "install", "ruby-lsp", "--bindir", Global.Path.bin],
          stdout: "pipe",
          stderr: "pipe",
          stdin: "pipe",
        })
        const exit = await proc.exited
        if (exit !== 0) {
          log.error("Failed to install ruby-lsp")
          return
        }
        bin = path.join(Global.Path.bin, "ruby-lsp" + (process.platform === "win32" ? ".exe" : ""))
        log.info(`installed ruby-lsp`, {
          bin,
        })
      }
      return {
        process: spawn(bin!, ["--stdio"], {
          cwd: root,
        }),
      }
    },
  }

  export const Pyright: Info = {
    id: "pyright",
    extensions: [".py", ".pyi"],
    root: NearestRoot(["pyproject.toml", "setup.py", "setup.cfg", "requirements.txt", "Pipfile", "pyrightconfig.json"]),
    async spawn(root) {
      let binary = Bun.which("pyright-langserver")
      const args = []
      if (!binary) {
        const js = path.join(Global.Path.bin, "node_modules", "pyright", "dist", "pyright-langserver.js")
        if (!(await Bun.file(js).exists())) {
          if (Flag.OPENCODE_DISABLE_LSP_DOWNLOAD) return
          await Bun.spawn([BunProc.which(), "install", "pyright"], {
            cwd: Global.Path.bin,
            env: {
              ...process.env,
              BUN_BE_BUN: "1",
            },
          }).exited
        }
        binary = BunProc.which()
        args.push(...["run", js])
      }
      args.push("--stdio")
      const proc = spawn(binary, args, {
        cwd: root,
        env: {
          ...process.env,
          BUN_BE_BUN: "1",
        },
      })
      return {
        process: proc,
      }
    },
  }

  export const ElixirLS: Info = {
    id: "elixir-ls",
    extensions: [".ex", ".exs"],
    root: NearestRoot(["mix.exs", "mix.lock"]),
    async spawn(root) {
      let binary = Bun.which("elixir-ls")
      if (!binary) {
        const elixirLsPath = path.join(Global.Path.bin, "elixir-ls")
        binary = path.join(
          Global.Path.bin,
          "elixir-ls-master",
          "release",
          process.platform === "win32" ? "language_server.bar" : "language_server.sh",
        )

        if (!(await Bun.file(binary).exists())) {
          const elixir = Bun.which("elixir")
          if (!elixir) {
            log.error("elixir is required to run elixir-ls")
            return
          }

          if (Flag.OPENCODE_DISABLE_LSP_DOWNLOAD) return
          log.info("downloading elixir-ls from GitHub releases")

          const response = await fetch("https://github.com/elixir-lsp/elixir-ls/archive/refs/heads/master.zip")
          if (!response.ok) return
          const zipPath = path.join(Global.Path.bin, "elixir-ls.zip")
          await Bun.file(zipPath).write(response)

          await $`unzip -o -q ${zipPath}`.quiet().cwd(Global.Path.bin).nothrow()

          await fs.rm(zipPath, {
            force: true,
            recursive: true,
          })

          await $`mix deps.get && mix compile && mix elixir_ls.release2 -o release`
            .quiet()
            .cwd(path.join(Global.Path.bin, "elixir-ls-master"))
            .env({ MIX_ENV: "prod", ...process.env })

          log.info(`installed elixir-ls`, {
            path: elixirLsPath,
          })
        }
      }

      return {
        process: spawn(binary, {
          cwd: root,
        }),
      }
    },
  }

  export const Zls: Info = {
    id: "zls",
    extensions: [".zig", ".zon"],
    root: NearestRoot(["build.zig"]),
    async spawn(root) {
      let bin = Bun.which("zls", {
        PATH: process.env["PATH"] + ":" + Global.Path.bin,
      })

      if (!bin) {
        const zig = Bun.which("zig")
        if (!zig) {
          log.error("Zig is required to use zls. Please install Zig first.")
          return
        }

        if (Flag.OPENCODE_DISABLE_LSP_DOWNLOAD) return
        log.info("downloading zls from GitHub releases")

        const releaseResponse = await fetch("https://api.github.com/repos/zigtools/zls/releases/latest")
        if (!releaseResponse.ok) {
          log.error("Failed to fetch zls release info")
          return
        }

        const release = await releaseResponse.json()

        const platform = process.platform
        const arch = process.arch
        let assetName = ""

        let zlsArch: string = arch
        if (arch === "arm64") zlsArch = "aarch64"
        else if (arch === "x64") zlsArch = "x86_64"
        else if (arch === "ia32") zlsArch = "x86"

        let zlsPlatform: string = platform
        if (platform === "darwin") zlsPlatform = "macos"
        else if (platform === "win32") zlsPlatform = "windows"

        const ext = platform === "win32" ? "zip" : "tar.xz"

        assetName = `zls-${zlsArch}-${zlsPlatform}.${ext}`

        const supportedCombos = [
          "zls-x86_64-linux.tar.xz",
          "zls-x86_64-macos.tar.xz",
          "zls-x86_64-windows.zip",
          "zls-aarch64-linux.tar.xz",
          "zls-aarch64-macos.tar.xz",
          "zls-aarch64-windows.zip",
          "zls-x86-linux.tar.xz",
          "zls-x86-windows.zip",
        ]

        if (!supportedCombos.includes(assetName)) {
          log.error(`Platform ${platform} and architecture ${arch} is not supported by zls`)
          return
        }

        const asset = release.assets.find((a: any) => a.name === assetName)
        if (!asset) {
          log.error(`Could not find asset ${assetName} in latest zls release`)
          return
        }

        const downloadUrl = asset.browser_download_url
        const downloadResponse = await fetch(downloadUrl)
        if (!downloadResponse.ok) {
          log.error("Failed to download zls")
          return
        }

        const tempPath = path.join(Global.Path.bin, assetName)
        await Bun.file(tempPath).write(downloadResponse)

        if (ext === "zip") {
          await $`unzip -o -q ${tempPath}`.quiet().cwd(Global.Path.bin).nothrow()
        } else {
          await $`tar -xf ${tempPath}`.cwd(Global.Path.bin).nothrow()
        }

        await fs.rm(tempPath, { force: true })

        bin = path.join(Global.Path.bin, "zls" + (platform === "win32" ? ".exe" : ""))

        if (!(await Bun.file(bin).exists())) {
          log.error("Failed to extract zls binary")
          return
        }

        if (platform !== "win32") {
          await $`chmod +x ${bin}`.nothrow()
        }

        log.info(`installed zls`, { bin })
      }

      return {
        process: spawn(bin, {
          cwd: root,
        }),
      }
    },
  }

  export const CSharp: Info = {
    id: "csharp",
    root: NearestRoot([".sln", ".csproj", "global.json"]),
    extensions: [".cs"],
    async spawn(root) {
      let bin = Bun.which("csharp-ls", {
        PATH: process.env["PATH"] + ":" + Global.Path.bin,
      })
      if (!bin) {
        if (!Bun.which("dotnet")) {
          log.error(".NET SDK is required to install csharp-ls")
          return
        }

        if (Flag.OPENCODE_DISABLE_LSP_DOWNLOAD) return
        log.info("installing csharp-ls via dotnet tool")
        const proc = Bun.spawn({
          cmd: ["dotnet", "tool", "install", "csharp-ls", "--tool-path", Global.Path.bin],
          stdout: "pipe",
          stderr: "pipe",
          stdin: "pipe",
        })
        const exit = await proc.exited
        if (exit !== 0) {
          log.error("Failed to install csharp-ls")
          return
        }

        bin = path.join(Global.Path.bin, "csharp-ls" + (process.platform === "win32" ? ".exe" : ""))
        log.info(`installed csharp-ls`, { bin })
      }

      return {
        process: spawn(bin, {
          cwd: root,
        }),
      }
    },
  }

  export const RustAnalyzer: Info = {
    id: "rust",
    root: NearestRoot(["Cargo.toml", "Cargo.lock"]),
    extensions: [".rs"],
    async spawn(_, root) {
      const bin = Bun.which("rust-analyzer")
      if (!bin) {
        log.info("rust-analyzer not found in path, please install it")
        return
      }
      return {
        process: spawn(bin, {
          cwd: root,
        }),
      }
    },
  }

  export const Clangd: Info = {
    id: "clangd",
    root: NearestRoot(["compile_commands.json", "compile_flags.txt", ".clangd", "CMakeLists.txt", "Makefile"]),
    extensions: [".c", ".cpp", ".cc", ".cxx", ".c++", ".h", ".hpp", ".hh", ".hxx", ".h++"],
    async spawn(root) {
      let bin = Bun.which("clangd", {
        PATH: process.env["PATH"] + ":" + Global.Path.bin,
      })
      if (!bin) {
        if (Flag.OPENCODE_DISABLE_LSP_DOWNLOAD) return
        log.info("downloading clangd from GitHub releases")

        const releaseResponse = await fetch("https://api.github.com/repos/clangd/clangd/releases/latest")
        if (!releaseResponse.ok) {
          log.error("Failed to fetch clangd release info")
          return
        }

        const release = await releaseResponse.json()

        const platform = process.platform
        let assetName = ""

        if (platform === "darwin") {
          assetName = "clangd-mac-"
        } else if (platform === "linux") {
          assetName = "clangd-linux-"
        } else if (platform === "win32") {
          assetName = "clangd-windows-"
        } else {
          log.error(`Platform ${platform} is not supported by clangd auto-download`)
          return
        }

        assetName += release.tag_name + ".zip"

        const asset = release.assets.find((a: any) => a.name === assetName)
        if (!asset) {
          log.error(`Could not find asset ${assetName} in latest clangd release`)
          return
        }

        const downloadUrl = asset.browser_download_url
        const downloadResponse = await fetch(downloadUrl)
        if (!downloadResponse.ok) {
          log.error("Failed to download clangd")
          return
        }

        const zipPath = path.join(Global.Path.bin, "clangd.zip")
        await Bun.file(zipPath).write(downloadResponse)

        await $`unzip -o -q ${zipPath}`.quiet().cwd(Global.Path.bin).nothrow()
        await fs.rm(zipPath, { force: true })

        const extractedDir = path.join(Global.Path.bin, assetName.replace(".zip", ""))
        bin = path.join(extractedDir, "bin", "clangd" + (platform === "win32" ? ".exe" : ""))

        if (!(await Bun.file(bin).exists())) {
          log.error("Failed to extract clangd binary")
          return
        }

        if (platform !== "win32") {
          await $`chmod +x ${bin}`.nothrow()
        }

        log.info(`installed clangd`, { bin })
      }

      return {
        process: spawn(bin, ["--background-index", "--clang-tidy"], {
          cwd: root,
        }),
      }
    },
  }
}<|MERGE_RESOLUTION|>--- conflicted
+++ resolved
@@ -6,11 +6,8 @@
 import { $ } from "bun"
 import fs from "fs/promises"
 import { Filesystem } from "../util/filesystem"
-<<<<<<< HEAD
 import { Instance } from "../project/instance"
-=======
 import { Flag } from "../flag/flag"
->>>>>>> e9f52934
 
 export namespace LSPServer {
   const log = Log.create({ service: "lsp.server" })
@@ -86,7 +83,7 @@
       "nuxt.config.js",
       "vue.config.js",
     ]),
-    async spawn(_, root) {
+    async spawn(root) {
       let binary = Bun.which("vue-language-server")
       const args: string[] = []
       if (!binary) {
@@ -147,15 +144,9 @@
       ".eslintrc.json",
       "package.json",
     ]),
-<<<<<<< HEAD
-    extensions: [".ts", ".tsx", ".js", ".jsx", ".mjs", ".cjs", ".mts", ".cts"],
+    extensions: [".ts", ".tsx", ".js", ".jsx", ".mjs", ".cjs", ".mts", ".cts", ".vue"],
     async spawn(root) {
       const eslint = await Bun.resolve("eslint", Instance.directory).catch(() => {})
-=======
-    extensions: [".ts", ".tsx", ".js", ".jsx", ".mjs", ".cjs", ".mts", ".cts", ".vue"],
-    async spawn(app, root) {
-      const eslint = await Bun.resolve("eslint", app.path.cwd).catch(() => {})
->>>>>>> e9f52934
       if (!eslint) return
       const serverPath = path.join(Global.Path.bin, "vscode-eslint", "server", "out", "eslintServer.js")
       if (!(await Bun.file(serverPath).exists())) {
@@ -523,7 +514,7 @@
     id: "rust",
     root: NearestRoot(["Cargo.toml", "Cargo.lock"]),
     extensions: [".rs"],
-    async spawn(_, root) {
+    async spawn(root) {
       const bin = Bun.which("rust-analyzer")
       if (!bin) {
         log.info("rust-analyzer not found in path, please install it")
