import { spawn, type ChildProcessWithoutNullStreams } from "child_process"
import path from "path"
import { Global } from "../global"
import { Log } from "../util/log"
import { BunProc } from "../bun"
import { $ } from "bun"
import fs from "fs/promises"
import { Filesystem } from "../util/filesystem"
import { Instance } from "../project/instance"

export namespace LSPServer {
  const log = Log.create({ service: "lsp.server" })

  export interface Handle {
    process: ChildProcessWithoutNullStreams
    initialization?: Record<string, any>
  }

  type RootFunction = (file: string) => Promise<string | undefined>

  const NearestRoot = (patterns: string[]): RootFunction => {
    return async (file) => {
      const files = Filesystem.up({
        targets: patterns,
        start: path.dirname(file),
        stop: Instance.worktree,
      })
      const first = await files.next()
      await files.return()
      if (!first.value) return Instance.worktree
      return path.dirname(first.value)
    }
  }

  export interface Info {
    id: string
    extensions: string[]
    global?: boolean
    root: RootFunction
    spawn(root: string): Promise<Handle | undefined>
  }

  export const Typescript: Info = {
    id: "typescript",
    root: NearestRoot(["tsconfig.json", "package.json", "jsconfig.json"]),
    extensions: [".ts", ".tsx", ".js", ".jsx", ".mjs", ".cjs", ".mts", ".cts"],
    async spawn(root) {
      const tsserver = await Bun.resolve("typescript/lib/tsserver.js", Instance.directory).catch(() => {})
      if (!tsserver) return
      const proc = spawn(BunProc.which(), ["x", "typescript-language-server", "--stdio"], {
        cwd: root,
        env: {
          ...process.env,
          BUN_BE_BUN: "1",
        },
      })
      return {
        process: proc,
        initialization: {
          tsserver: {
            path: tsserver,
          },
        },
      }
    },
  }

  export const ESLint: Info = {
    id: "eslint",
    root: NearestRoot([
      "eslint.config.js",
      "eslint.config.mjs",
      "eslint.config.cjs",
      "eslint.config.ts",
      "eslint.config.mts",
      "eslint.config.cts",
      ".eslintrc.js",
      ".eslintrc.cjs",
      ".eslintrc.yaml",
      ".eslintrc.yml",
      ".eslintrc.json",
      "package.json",
    ]),
    extensions: [".ts", ".tsx", ".js", ".jsx", ".mjs", ".cjs", ".mts", ".cts"],
    async spawn(app, root) {
      const eslint = await Bun.resolve("eslint", app.path.cwd).catch(() => {})
      if (!eslint) return
      const serverPath = path.join(Global.Path.bin, "vscode-eslint", "server", "out", "eslintServer.js")
      if (!(await Bun.file(serverPath).exists())) {
        log.info("downloading and building VS Code ESLint server")
        const response = await fetch("https://github.com/microsoft/vscode-eslint/archive/refs/heads/main.zip")
        if (!response.ok) return

        const zipPath = path.join(Global.Path.bin, "vscode-eslint.zip")
        await Bun.file(zipPath).write(response)

        await $`unzip -o -q ${zipPath}`.quiet().cwd(Global.Path.bin).nothrow()
        await fs.rm(zipPath, { force: true })

        const extractedPath = path.join(Global.Path.bin, "vscode-eslint-main")
        const finalPath = path.join(Global.Path.bin, "vscode-eslint")

        if (await Bun.file(finalPath).exists()) {
          await fs.rm(finalPath, { force: true, recursive: true })
        }
        await fs.rename(extractedPath, finalPath)

        await $`npm install`.cwd(finalPath).quiet()
        await $`npm run compile`.cwd(finalPath).quiet()

        log.info("installed VS Code ESLint server", { serverPath })
      }

      const proc = spawn(BunProc.which(), ["--max-old-space-size=8192", serverPath, "--stdio"], {
        cwd: root,
        env: {
          ...process.env,
          BUN_BE_BUN: "1",
        },
      })

      return {
        process: proc,
      }
    },
  }

  export const Gopls: Info = {
    id: "golang",
    root: async (file) => {
      const work = await NearestRoot(["go.work"])(file)
      if (work) return work
      return NearestRoot(["go.mod", "go.sum"])(file)
    },
    extensions: [".go"],
    async spawn(root) {
      let bin = Bun.which("gopls", {
        PATH: process.env["PATH"] + ":" + Global.Path.bin,
      })
      if (!bin) {
        if (!Bun.which("go")) return
        log.info("installing gopls")
        const proc = Bun.spawn({
          cmd: ["go", "install", "golang.org/x/tools/gopls@latest"],
          env: { ...process.env, GOBIN: Global.Path.bin },
          stdout: "pipe",
          stderr: "pipe",
          stdin: "pipe",
        })
        const exit = await proc.exited
        if (exit !== 0) {
          log.error("Failed to install gopls")
          return
        }
        bin = path.join(Global.Path.bin, "gopls" + (process.platform === "win32" ? ".exe" : ""))
        log.info(`installed gopls`, {
          bin,
        })
      }
      return {
        process: spawn(bin!, {
          cwd: root,
        }),
      }
    },
  }

  export const RubyLsp: Info = {
    id: "ruby-lsp",
    root: NearestRoot(["Gemfile"]),
    extensions: [".rb", ".rake", ".gemspec", ".ru"],
    async spawn(root) {
      let bin = Bun.which("ruby-lsp", {
        PATH: process.env["PATH"] + ":" + Global.Path.bin,
      })
      if (!bin) {
        const ruby = Bun.which("ruby")
        const gem = Bun.which("gem")
        if (!ruby || !gem) {
          log.info("Ruby not found, please install Ruby first")
          return
        }
        log.info("installing ruby-lsp")
        const proc = Bun.spawn({
          cmd: ["gem", "install", "ruby-lsp", "--bindir", Global.Path.bin],
          stdout: "pipe",
          stderr: "pipe",
          stdin: "pipe",
        })
        const exit = await proc.exited
        if (exit !== 0) {
          log.error("Failed to install ruby-lsp")
          return
        }
        bin = path.join(Global.Path.bin, "ruby-lsp" + (process.platform === "win32" ? ".exe" : ""))
        log.info(`installed ruby-lsp`, {
          bin,
        })
      }
      return {
        process: spawn(bin!, ["--stdio"], {
          cwd: root,
        }),
      }
    },
  }

  export const Pyright: Info = {
    id: "pyright",
    extensions: [".py", ".pyi"],
    root: NearestRoot(["pyproject.toml", "setup.py", "setup.cfg", "requirements.txt", "Pipfile", "pyrightconfig.json"]),
<<<<<<< HEAD
    async spawn(root) {
      const proc = spawn(BunProc.which(), ["x", "pyright-langserver", "--stdio"], {
=======
    async spawn(_, root) {
      let binary = Bun.which("pyright-langserver")
      const args = []
      if (!binary) {
        const js = path.join(Global.Path.bin, "node_modules", "pyright", "dist", "pyright-langserver.js")
        if (!(await Bun.file(js).exists())) {
          await Bun.spawn([BunProc.which(), "install", "pyright"], {
            cwd: Global.Path.bin,
            env: {
              ...process.env,
              BUN_BE_BUN: "1",
            },
          }).exited
        }
        binary = BunProc.which()
        args.push(...["run", js])
      }
      args.push("--stdio")
      const proc = spawn(binary, args, {
>>>>>>> aa5e39e7
        cwd: root,
        env: {
          ...process.env,
          BUN_BE_BUN: "1",
        },
      })
      return {
        process: proc,
      }
    },
  }

  export const ElixirLS: Info = {
    id: "elixir-ls",
    extensions: [".ex", ".exs"],
    root: NearestRoot(["mix.exs", "mix.lock"]),
    async spawn(root) {
      let binary = Bun.which("elixir-ls")
      if (!binary) {
        const elixirLsPath = path.join(Global.Path.bin, "elixir-ls")
        binary = path.join(
          Global.Path.bin,
          "elixir-ls-master",
          "release",
          process.platform === "win32" ? "language_server.bar" : "language_server.sh",
        )

        if (!(await Bun.file(binary).exists())) {
          const elixir = Bun.which("elixir")
          if (!elixir) {
            log.error("elixir is required to run elixir-ls")
            return
          }

          log.info("downloading elixir-ls from GitHub releases")

          const response = await fetch("https://github.com/elixir-lsp/elixir-ls/archive/refs/heads/master.zip")
          if (!response.ok) return
          const zipPath = path.join(Global.Path.bin, "elixir-ls.zip")
          await Bun.file(zipPath).write(response)

          await $`unzip -o -q ${zipPath}`.quiet().cwd(Global.Path.bin).nothrow()

          await fs.rm(zipPath, {
            force: true,
            recursive: true,
          })

          await $`mix deps.get && mix compile && mix elixir_ls.release2 -o release`
            .quiet()
            .cwd(path.join(Global.Path.bin, "elixir-ls-master"))
            .env({ MIX_ENV: "prod", ...process.env })

          log.info(`installed elixir-ls`, {
            path: elixirLsPath,
          })
        }
      }

      return {
        process: spawn(binary, {
          cwd: root,
        }),
      }
    },
  }

  export const Zls: Info = {
    id: "zls",
    extensions: [".zig", ".zon"],
    root: NearestRoot(["build.zig"]),
    async spawn(root) {
      let bin = Bun.which("zls", {
        PATH: process.env["PATH"] + ":" + Global.Path.bin,
      })

      if (!bin) {
        const zig = Bun.which("zig")
        if (!zig) {
          log.error("Zig is required to use zls. Please install Zig first.")
          return
        }

        log.info("downloading zls from GitHub releases")

        const releaseResponse = await fetch("https://api.github.com/repos/zigtools/zls/releases/latest")
        if (!releaseResponse.ok) {
          log.error("Failed to fetch zls release info")
          return
        }

        const release = await releaseResponse.json()

        const platform = process.platform
        const arch = process.arch
        let assetName = ""

        let zlsArch: string = arch
        if (arch === "arm64") zlsArch = "aarch64"
        else if (arch === "x64") zlsArch = "x86_64"
        else if (arch === "ia32") zlsArch = "x86"

        let zlsPlatform: string = platform
        if (platform === "darwin") zlsPlatform = "macos"
        else if (platform === "win32") zlsPlatform = "windows"

        const ext = platform === "win32" ? "zip" : "tar.xz"

        assetName = `zls-${zlsArch}-${zlsPlatform}.${ext}`

        const supportedCombos = [
          "zls-x86_64-linux.tar.xz",
          "zls-x86_64-macos.tar.xz",
          "zls-x86_64-windows.zip",
          "zls-aarch64-linux.tar.xz",
          "zls-aarch64-macos.tar.xz",
          "zls-aarch64-windows.zip",
          "zls-x86-linux.tar.xz",
          "zls-x86-windows.zip",
        ]

        if (!supportedCombos.includes(assetName)) {
          log.error(`Platform ${platform} and architecture ${arch} is not supported by zls`)
          return
        }

        const asset = release.assets.find((a: any) => a.name === assetName)
        if (!asset) {
          log.error(`Could not find asset ${assetName} in latest zls release`)
          return
        }

        const downloadUrl = asset.browser_download_url
        const downloadResponse = await fetch(downloadUrl)
        if (!downloadResponse.ok) {
          log.error("Failed to download zls")
          return
        }

        const tempPath = path.join(Global.Path.bin, assetName)
        await Bun.file(tempPath).write(downloadResponse)

        if (ext === "zip") {
          await $`unzip -o -q ${tempPath}`.quiet().cwd(Global.Path.bin).nothrow()
        } else {
          await $`tar -xf ${tempPath}`.cwd(Global.Path.bin).nothrow()
        }

        await fs.rm(tempPath, { force: true })

        bin = path.join(Global.Path.bin, "zls" + (platform === "win32" ? ".exe" : ""))

        if (!(await Bun.file(bin).exists())) {
          log.error("Failed to extract zls binary")
          return
        }

        if (platform !== "win32") {
          await $`chmod +x ${bin}`.nothrow()
        }

        log.info(`installed zls`, { bin })
      }

      return {
        process: spawn(bin, {
          cwd: root,
        }),
      }
    },
  }

  export const CSharp: Info = {
    id: "csharp",
    root: NearestRoot([".sln", ".csproj", "global.json"]),
    extensions: [".cs"],
    async spawn(root) {
      let bin = Bun.which("csharp-ls", {
        PATH: process.env["PATH"] + ":" + Global.Path.bin,
      })
      if (!bin) {
        if (!Bun.which("dotnet")) {
          log.error(".NET SDK is required to install csharp-ls")
          return
        }

        log.info("installing csharp-ls via dotnet tool")
        const proc = Bun.spawn({
          cmd: ["dotnet", "tool", "install", "csharp-ls", "--tool-path", Global.Path.bin],
          stdout: "pipe",
          stderr: "pipe",
          stdin: "pipe",
        })
        const exit = await proc.exited
        if (exit !== 0) {
          log.error("Failed to install csharp-ls")
          return
        }

        bin = path.join(Global.Path.bin, "csharp-ls" + (process.platform === "win32" ? ".exe" : ""))
        log.info(`installed csharp-ls`, { bin })
      }

      return {
        process: spawn(bin, {
          cwd: root,
        }),
      }
    },
  }

  export const Clangd: Info = {
    id: "clangd",
    root: NearestRoot(["compile_commands.json", "compile_flags.txt", ".clangd", "CMakeLists.txt", "Makefile"]),
    extensions: [".c", ".cpp", ".cc", ".cxx", ".c++", ".h", ".hpp", ".hh", ".hxx", ".h++"],
    async spawn(_, root) {
      let bin = Bun.which("clangd", {
        PATH: process.env["PATH"] + ":" + Global.Path.bin,
      })
      if (!bin) {
        log.info("downloading clangd from GitHub releases")

        const releaseResponse = await fetch("https://api.github.com/repos/clangd/clangd/releases/latest")
        if (!releaseResponse.ok) {
          log.error("Failed to fetch clangd release info")
          return
        }

        const release = await releaseResponse.json()

        const platform = process.platform
        let assetName = ""

        if (platform === "darwin") {
          assetName = "clangd-mac-"
        } else if (platform === "linux") {
          assetName = "clangd-linux-"
        } else if (platform === "win32") {
          assetName = "clangd-windows-"
        } else {
          log.error(`Platform ${platform} is not supported by clangd auto-download`)
          return
        }

        assetName += release.tag_name + ".zip"

        const asset = release.assets.find((a: any) => a.name === assetName)
        if (!asset) {
          log.error(`Could not find asset ${assetName} in latest clangd release`)
          return
        }

        const downloadUrl = asset.browser_download_url
        const downloadResponse = await fetch(downloadUrl)
        if (!downloadResponse.ok) {
          log.error("Failed to download clangd")
          return
        }

        const zipPath = path.join(Global.Path.bin, "clangd.zip")
        await Bun.file(zipPath).write(downloadResponse)

        await $`unzip -o -q ${zipPath}`.quiet().cwd(Global.Path.bin).nothrow()
        await fs.rm(zipPath, { force: true })

        const extractedDir = path.join(Global.Path.bin, assetName.replace(".zip", ""))
        bin = path.join(extractedDir, "bin", "clangd" + (platform === "win32" ? ".exe" : ""))

        if (!(await Bun.file(bin).exists())) {
          log.error("Failed to extract clangd binary")
          return
        }

        if (platform !== "win32") {
          await $`chmod +x ${bin}`.nothrow()
        }

        log.info(`installed clangd`, { bin })
      }

      return {
        process: spawn(bin, ["--background-index", "--clang-tidy"], {
          cwd: root,
        }),
      }
    },
  }
}<|MERGE_RESOLUTION|>--- conflicted
+++ resolved
@@ -82,8 +82,8 @@
       "package.json",
     ]),
     extensions: [".ts", ".tsx", ".js", ".jsx", ".mjs", ".cjs", ".mts", ".cts"],
-    async spawn(app, root) {
-      const eslint = await Bun.resolve("eslint", app.path.cwd).catch(() => {})
+    async spawn(root) {
+      const eslint = await Bun.resolve("eslint", Instance.directory).catch(() => {})
       if (!eslint) return
       const serverPath = path.join(Global.Path.bin, "vscode-eslint", "server", "out", "eslintServer.js")
       if (!(await Bun.file(serverPath).exists())) {
@@ -209,11 +209,7 @@
     id: "pyright",
     extensions: [".py", ".pyi"],
     root: NearestRoot(["pyproject.toml", "setup.py", "setup.cfg", "requirements.txt", "Pipfile", "pyrightconfig.json"]),
-<<<<<<< HEAD
-    async spawn(root) {
-      const proc = spawn(BunProc.which(), ["x", "pyright-langserver", "--stdio"], {
-=======
-    async spawn(_, root) {
+    async spawn(root) {
       let binary = Bun.which("pyright-langserver")
       const args = []
       if (!binary) {
@@ -232,7 +228,6 @@
       }
       args.push("--stdio")
       const proc = spawn(binary, args, {
->>>>>>> aa5e39e7
         cwd: root,
         env: {
           ...process.env,
@@ -448,7 +443,7 @@
     id: "clangd",
     root: NearestRoot(["compile_commands.json", "compile_flags.txt", ".clangd", "CMakeLists.txt", "Makefile"]),
     extensions: [".c", ".cpp", ".cc", ".cxx", ".c++", ".h", ".hpp", ".hh", ".hxx", ".h++"],
-    async spawn(_, root) {
+    async spawn(root) {
       let bin = Bun.which("clangd", {
         PATH: process.env["PATH"] + ":" + Global.Path.bin,
       })
