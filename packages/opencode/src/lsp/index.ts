--- conflicted
+++ resolved
@@ -125,15 +125,11 @@
         result.push(match)
         continue
       }
-<<<<<<< HEAD
-      const handle = await server.spawn(root)
-=======
-      const handle = await server.spawn(App.info(), root).catch((err) => {
+      const handle = await server.spawn(root).catch((err) => {
         s.broken.add(root + server.id)
         log.error(`Failed to spawn LSP server ${server.id}`, { error: err })
         return undefined
       })
->>>>>>> e9f52934
       if (!handle) continue
       const client = await LSPClient.create({
         serverID: server.id,
