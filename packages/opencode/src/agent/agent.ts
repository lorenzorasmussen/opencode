import { Config } from "../config/config"
import z from "zod"
import { Provider } from "../provider/provider"
import { generateObject, type ModelMessage } from "ai"
import PROMPT_GENERATE from "./generate.txt"
import { SystemPrompt } from "../session/system"
import { Instance } from "../project/instance"

export namespace Agent {
  export const Info = z
    .object({
      name: z.string(),
      description: z.string().optional(),
      mode: z.union([z.literal("subagent"), z.literal("primary"), z.literal("all")]),
      topP: z.number().optional(),
      temperature: z.number().optional(),
      model: z
        .object({
          modelID: z.string(),
          providerID: z.string(),
        })
        .optional(),
      prompt: z.string().optional(),
      tools: z.record(z.boolean()),
    })
    .openapi({
      ref: "Agent",
    })
  export type Info = z.infer<typeof Info>
<<<<<<< HEAD
  const state = Instance.state(
    async () => {
      const cfg = await Config.get()
      const result: Record<string, Info> = {
        general: {
          name: "general",
          description:
            "General-purpose agent for researching complex questions, searching for code, and executing multi-step tasks. When you are searching for a keyword or file and are not confident that you will find the right match in the first few tries use this agent to perform the search for you.",
          tools: {
            todoread: false,
            todowrite: false,
          },
        },
      }
      for (const [key, value] of Object.entries(cfg.agent ?? {})) {
        if (value.disable) {
          delete result[key]
          continue
        }
        let item = result[key]
        if (!item)
          item = result[key] = {
            name: key,
            description: "",
            tools: {
              todowrite: false,
              todoread: false,
            },
          }
        const model = value.model ?? cfg.model
        if (model) item.model = Provider.parseModel(model)
        if (value.prompt) item.prompt = value.prompt
        if (value.tools)
          item.tools = {
            ...item.tools,
            ...value.tools,
          }
        if (value.description) item.description = value.description
      }
      return result
    },
  )
=======

  const state = App.state("agent", async () => {
    const cfg = await Config.get()
    const result: Record<string, Info> = {
      general: {
        name: "general",
        description:
          "General-purpose agent for researching complex questions, searching for code, and executing multi-step tasks. When you are searching for a keyword or file and are not confident that you will find the right match in the first few tries use this agent to perform the search for you.",
        tools: {
          todoread: false,
          todowrite: false,
        },
        mode: "subagent",
      },
      build: {
        name: "build",
        tools: {},
        mode: "primary",
      },
      plan: {
        name: "plan",
        tools: {
          write: false,
          edit: false,
          patch: false,
        },
        mode: "primary",
      },
    }
    for (const [key, value] of Object.entries(cfg.agent ?? {})) {
      if (value.disable) {
        delete result[key]
        continue
      }
      let item = result[key]
      if (!item)
        item = result[key] = {
          name: key,
          mode: "all",
          tools: {},
        }
      if (value.model) item.model = Provider.parseModel(value.model)
      if (value.prompt) item.prompt = value.prompt
      if (value.tools)
        item.tools = {
          ...item.tools,
          ...value.tools,
        }
      if (value.description) item.description = value.description
      if (value.temperature != undefined) item.temperature = value.temperature
      if (value.top_p != undefined) item.topP = value.top_p
      if (value.mode) item.mode = value.mode
    }
    return result
  })
>>>>>>> 60254d8a

  export async function get(agent: string) {
    return state().then((x) => x[agent])
  }

  export async function list() {
    return state().then((x) => Object.values(x))
  }

  export async function generate(input: { description: string }) {
    const defaultModel = await Provider.defaultModel()
    const model = await Provider.getModel(defaultModel.providerID, defaultModel.modelID)
    const system = SystemPrompt.header(defaultModel.providerID)
    system.push(PROMPT_GENERATE)
    const existing = await list()
    const result = await generateObject({
      temperature: 0.3,
      prompt: [
        ...system.map(
          (item): ModelMessage => ({
            role: "system",
            content: item,
          }),
        ),
        {
          role: "user",
          content: `Create an agent configuration based on this request: \"${input.description}\".\n\nIMPORTANT: The following identifiers already exist and must NOT be used: ${existing.map((i) => i.name).join(", ")}\n  Return ONLY the JSON object, no other text, do not wrap in backticks`,
        },
      ],
      model: model.language,
      schema: z.object({
        identifier: z.string(),
        whenToUse: z.string(),
        systemPrompt: z.string(),
      }),
    })
    return result.object
  }
}<|MERGE_RESOLUTION|>--- conflicted
+++ resolved
@@ -27,52 +27,8 @@
       ref: "Agent",
     })
   export type Info = z.infer<typeof Info>
-<<<<<<< HEAD
-  const state = Instance.state(
-    async () => {
-      const cfg = await Config.get()
-      const result: Record<string, Info> = {
-        general: {
-          name: "general",
-          description:
-            "General-purpose agent for researching complex questions, searching for code, and executing multi-step tasks. When you are searching for a keyword or file and are not confident that you will find the right match in the first few tries use this agent to perform the search for you.",
-          tools: {
-            todoread: false,
-            todowrite: false,
-          },
-        },
-      }
-      for (const [key, value] of Object.entries(cfg.agent ?? {})) {
-        if (value.disable) {
-          delete result[key]
-          continue
-        }
-        let item = result[key]
-        if (!item)
-          item = result[key] = {
-            name: key,
-            description: "",
-            tools: {
-              todowrite: false,
-              todoread: false,
-            },
-          }
-        const model = value.model ?? cfg.model
-        if (model) item.model = Provider.parseModel(model)
-        if (value.prompt) item.prompt = value.prompt
-        if (value.tools)
-          item.tools = {
-            ...item.tools,
-            ...value.tools,
-          }
-        if (value.description) item.description = value.description
-      }
-      return result
-    },
-  )
-=======
 
-  const state = App.state("agent", async () => {
+  const state = Instance.state(async () => {
     const cfg = await Config.get()
     const result: Record<string, Info> = {
       general: {
@@ -126,7 +82,6 @@
     }
     return result
   })
->>>>>>> 60254d8a
 
   export async function get(agent: string) {
     return state().then((x) => x[agent])
