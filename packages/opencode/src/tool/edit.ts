// the approaches in this edit tool are sourced from
// https://github.com/cline/cline/blob/main/evals/diff-edits/diff-apply/diff-06-23-25.ts
// https://github.com/google-gemini/gemini-cli/blob/main/packages/core/src/utils/editCorrector.ts
// https://github.com/cline/cline/blob/main/evals/diff-edits/diff-apply/diff-06-26-25.ts

import { z } from "zod"
import * as path from "path"
import { Tool } from "./tool"
import { LSP } from "../lsp"
import { createTwoFilesPatch } from "diff"
import { Permission } from "../permission"
import DESCRIPTION from "./edit.txt"
import { File } from "../file"
import { Bus } from "../bus"
import { FileTime } from "../file/time"
import { Filesystem } from "../util/filesystem"
<<<<<<< HEAD
import { Instance } from "../project/instance"
=======
import { Agent } from "../agent/agent"
>>>>>>> aa5e39e7

export const EditTool = Tool.define("edit", {
  description: DESCRIPTION,
  parameters: z.object({
    filePath: z.string().describe("The absolute path to the file to modify"),
    oldString: z.string().describe("The text to replace"),
    newString: z.string().describe("The text to replace it with (must be different from oldString)"),
    replaceAll: z.boolean().optional().describe("Replace all occurrences of oldString (default false)"),
  }),
  async execute(params, ctx) {
    if (!params.filePath) {
      throw new Error("filePath is required")
    }

    if (params.oldString === params.newString) {
      throw new Error("oldString and newString must be different")
    }

    const filePath = path.isAbsolute(params.filePath) ? params.filePath : path.join(Instance.directory, params.filePath)
    if (!Filesystem.contains(Instance.directory, filePath)) {
      throw new Error(`File ${filePath} is not in the current working directory`)
    }

    const agent = await Agent.get(ctx.agent)
    let diff = ""
    let contentOld = ""
    let contentNew = ""
    await (async () => {
      if (params.oldString === "") {
        contentNew = params.newString
        diff = trimDiff(createTwoFilesPatch(filePath, filePath, contentOld, contentNew))
        if (agent.permission.edit === "ask") {
          await Permission.ask({
            type: "edit",
            sessionID: ctx.sessionID,
            messageID: ctx.messageID,
            callID: ctx.callID,
            title: "Edit this file: " + filePath,
            metadata: {
              filePath,
              diff,
            },
          })
        }
        await Bun.write(filePath, params.newString)
        await Bus.publish(File.Event.Edited, {
          file: filePath,
        })
        return
      }

      const file = Bun.file(filePath)
      const stats = await file.stat().catch(() => {})
      if (!stats) throw new Error(`File ${filePath} not found`)
      if (stats.isDirectory()) throw new Error(`Path is a directory, not a file: ${filePath}`)
      await FileTime.assert(ctx.sessionID, filePath)
      contentOld = await file.text()
      contentNew = replace(contentOld, params.oldString, params.newString, params.replaceAll)

      diff = trimDiff(createTwoFilesPatch(filePath, filePath, contentOld, contentNew))
      if (agent.permission.edit === "ask") {
        await Permission.ask({
          type: "edit",
          sessionID: ctx.sessionID,
          messageID: ctx.messageID,
          callID: ctx.callID,
          title: "Edit this file: " + filePath,
          metadata: {
            filePath,
            diff,
          },
        })
      }

      await file.write(contentNew)
      await Bus.publish(File.Event.Edited, {
        file: filePath,
      })
      contentNew = await file.text()
      diff = trimDiff(createTwoFilesPatch(filePath, filePath, contentOld, contentNew))
    })()

    FileTime.read(ctx.sessionID, filePath)

    let output = ""
    await LSP.touchFile(filePath, true)
    const diagnostics = await LSP.diagnostics()
    for (const [file, issues] of Object.entries(diagnostics)) {
      if (issues.length === 0) continue
      if (file === filePath) {
        output += `\nThis file has errors, please fix\n<file_diagnostics>\n${issues.map(LSP.Diagnostic.pretty).join("\n")}\n</file_diagnostics>\n`
        continue
      }
      output += `\n<project_diagnostics>\n${file}\n${issues
        // TODO: may want to make more leniant for eslint
        .filter((item) => item.severity === 1)
        .map(LSP.Diagnostic.pretty)
        .join("\n")}\n</project_diagnostics>\n`
    }

    return {
      metadata: {
        diagnostics,
        diff,
      },
      title: `${path.relative(Instance.worktree, filePath)}`,
      output,
    }
  },
})

export type Replacer = (content: string, find: string) => Generator<string, void, unknown>

// Similarity thresholds for block anchor fallback matching
const SINGLE_CANDIDATE_SIMILARITY_THRESHOLD = 0.0
const MULTIPLE_CANDIDATES_SIMILARITY_THRESHOLD = 0.3

/**
 * Levenshtein distance algorithm implementation
 */
function levenshtein(a: string, b: string): number {
  // Handle empty strings
  if (a === "" || b === "") {
    return Math.max(a.length, b.length)
  }
  const matrix = Array.from({ length: a.length + 1 }, (_, i) =>
    Array.from({ length: b.length + 1 }, (_, j) => (i === 0 ? j : j === 0 ? i : 0)),
  )

  for (let i = 1; i <= a.length; i++) {
    for (let j = 1; j <= b.length; j++) {
      const cost = a[i - 1] === b[j - 1] ? 0 : 1
      matrix[i][j] = Math.min(matrix[i - 1][j] + 1, matrix[i][j - 1] + 1, matrix[i - 1][j - 1] + cost)
    }
  }
  return matrix[a.length][b.length]
}

export const SimpleReplacer: Replacer = function* (_content, find) {
  yield find
}

export const LineTrimmedReplacer: Replacer = function* (content, find) {
  const originalLines = content.split("\n")
  const searchLines = find.split("\n")

  if (searchLines[searchLines.length - 1] === "") {
    searchLines.pop()
  }

  for (let i = 0; i <= originalLines.length - searchLines.length; i++) {
    let matches = true

    for (let j = 0; j < searchLines.length; j++) {
      const originalTrimmed = originalLines[i + j].trim()
      const searchTrimmed = searchLines[j].trim()

      if (originalTrimmed !== searchTrimmed) {
        matches = false
        break
      }
    }

    if (matches) {
      let matchStartIndex = 0
      for (let k = 0; k < i; k++) {
        matchStartIndex += originalLines[k].length + 1
      }

      let matchEndIndex = matchStartIndex
      for (let k = 0; k < searchLines.length; k++) {
        matchEndIndex += originalLines[i + k].length
        if (k < searchLines.length - 1) {
          matchEndIndex += 1 // Add newline character except for the last line
        }
      }

      yield content.substring(matchStartIndex, matchEndIndex)
    }
  }
}

export const BlockAnchorReplacer: Replacer = function* (content, find) {
  const originalLines = content.split("\n")
  const searchLines = find.split("\n")

  if (searchLines.length < 3) {
    return
  }

  if (searchLines[searchLines.length - 1] === "") {
    searchLines.pop()
  }

  const firstLineSearch = searchLines[0].trim()
  const lastLineSearch = searchLines[searchLines.length - 1].trim()
  const searchBlockSize = searchLines.length

  // Collect all candidate positions where both anchors match
  const candidates: Array<{ startLine: number; endLine: number }> = []
  for (let i = 0; i < originalLines.length; i++) {
    if (originalLines[i].trim() !== firstLineSearch) {
      continue
    }

    // Look for the matching last line after this first line
    for (let j = i + 2; j < originalLines.length; j++) {
      if (originalLines[j].trim() === lastLineSearch) {
        candidates.push({ startLine: i, endLine: j })
        break // Only match the first occurrence of the last line
      }
    }
  }

  // Return immediately if no candidates
  if (candidates.length === 0) {
    return
  }

  // Handle single candidate scenario (using relaxed threshold)
  if (candidates.length === 1) {
    const { startLine, endLine } = candidates[0]
    const actualBlockSize = endLine - startLine + 1

    let similarity = 0
    let linesToCheck = Math.min(searchBlockSize - 2, actualBlockSize - 2) // Middle lines only

    if (linesToCheck > 0) {
      for (let j = 1; j < searchBlockSize - 1 && j < actualBlockSize - 1; j++) {
        const originalLine = originalLines[startLine + j].trim()
        const searchLine = searchLines[j].trim()
        const maxLen = Math.max(originalLine.length, searchLine.length)
        if (maxLen === 0) {
          continue
        }
        const distance = levenshtein(originalLine, searchLine)
        similarity += (1 - distance / maxLen) / linesToCheck

        // Exit early when threshold is reached
        if (similarity >= SINGLE_CANDIDATE_SIMILARITY_THRESHOLD) {
          break
        }
      }
    } else {
      // No middle lines to compare, just accept based on anchors
      similarity = 1.0
    }

    if (similarity >= SINGLE_CANDIDATE_SIMILARITY_THRESHOLD) {
      let matchStartIndex = 0
      for (let k = 0; k < startLine; k++) {
        matchStartIndex += originalLines[k].length + 1
      }
      let matchEndIndex = matchStartIndex
      for (let k = startLine; k <= endLine; k++) {
        matchEndIndex += originalLines[k].length
        if (k < endLine) {
          matchEndIndex += 1 // Add newline character except for the last line
        }
      }
      yield content.substring(matchStartIndex, matchEndIndex)
    }
    return
  }

  // Calculate similarity for multiple candidates
  let bestMatch: { startLine: number; endLine: number } | null = null
  let maxSimilarity = -1

  for (const candidate of candidates) {
    const { startLine, endLine } = candidate
    const actualBlockSize = endLine - startLine + 1

    let similarity = 0
    let linesToCheck = Math.min(searchBlockSize - 2, actualBlockSize - 2) // Middle lines only

    if (linesToCheck > 0) {
      for (let j = 1; j < searchBlockSize - 1 && j < actualBlockSize - 1; j++) {
        const originalLine = originalLines[startLine + j].trim()
        const searchLine = searchLines[j].trim()
        const maxLen = Math.max(originalLine.length, searchLine.length)
        if (maxLen === 0) {
          continue
        }
        const distance = levenshtein(originalLine, searchLine)
        similarity += 1 - distance / maxLen
      }
      similarity /= linesToCheck // Average similarity
    } else {
      // No middle lines to compare, just accept based on anchors
      similarity = 1.0
    }

    if (similarity > maxSimilarity) {
      maxSimilarity = similarity
      bestMatch = candidate
    }
  }

  // Threshold judgment
  if (maxSimilarity >= MULTIPLE_CANDIDATES_SIMILARITY_THRESHOLD && bestMatch) {
    const { startLine, endLine } = bestMatch
    let matchStartIndex = 0
    for (let k = 0; k < startLine; k++) {
      matchStartIndex += originalLines[k].length + 1
    }
    let matchEndIndex = matchStartIndex
    for (let k = startLine; k <= endLine; k++) {
      matchEndIndex += originalLines[k].length
      if (k < endLine) {
        matchEndIndex += 1
      }
    }
    yield content.substring(matchStartIndex, matchEndIndex)
  }
}

export const WhitespaceNormalizedReplacer: Replacer = function* (content, find) {
  const normalizeWhitespace = (text: string) => text.replace(/\s+/g, " ").trim()
  const normalizedFind = normalizeWhitespace(find)

  // Handle single line matches
  const lines = content.split("\n")
  for (let i = 0; i < lines.length; i++) {
    const line = lines[i]
    if (normalizeWhitespace(line) === normalizedFind) {
      yield line
    } else {
      // Only check for substring matches if the full line doesn't match
      const normalizedLine = normalizeWhitespace(line)
      if (normalizedLine.includes(normalizedFind)) {
        // Find the actual substring in the original line that matches
        const words = find.trim().split(/\s+/)
        if (words.length > 0) {
          const pattern = words.map((word) => word.replace(/[.*+?^${}()|[\]\\]/g, "\\$&")).join("\\s+")
          try {
            const regex = new RegExp(pattern)
            const match = line.match(regex)
            if (match) {
              yield match[0]
            }
          } catch (e) {
            // Invalid regex pattern, skip
          }
        }
      }
    }
  }

  // Handle multi-line matches
  const findLines = find.split("\n")
  if (findLines.length > 1) {
    for (let i = 0; i <= lines.length - findLines.length; i++) {
      const block = lines.slice(i, i + findLines.length)
      if (normalizeWhitespace(block.join("\n")) === normalizedFind) {
        yield block.join("\n")
      }
    }
  }
}

export const IndentationFlexibleReplacer: Replacer = function* (content, find) {
  const removeIndentation = (text: string) => {
    const lines = text.split("\n")
    const nonEmptyLines = lines.filter((line) => line.trim().length > 0)
    if (nonEmptyLines.length === 0) return text

    const minIndent = Math.min(
      ...nonEmptyLines.map((line) => {
        const match = line.match(/^(\s*)/)
        return match ? match[1].length : 0
      }),
    )

    return lines.map((line) => (line.trim().length === 0 ? line : line.slice(minIndent))).join("\n")
  }

  const normalizedFind = removeIndentation(find)
  const contentLines = content.split("\n")
  const findLines = find.split("\n")

  for (let i = 0; i <= contentLines.length - findLines.length; i++) {
    const block = contentLines.slice(i, i + findLines.length).join("\n")
    if (removeIndentation(block) === normalizedFind) {
      yield block
    }
  }
}

export const EscapeNormalizedReplacer: Replacer = function* (content, find) {
  const unescapeString = (str: string): string => {
    return str.replace(/\\(n|t|r|'|"|`|\\|\n|\$)/g, (match, capturedChar) => {
      switch (capturedChar) {
        case "n":
          return "\n"
        case "t":
          return "\t"
        case "r":
          return "\r"
        case "'":
          return "'"
        case '"':
          return '"'
        case "`":
          return "`"
        case "\\":
          return "\\"
        case "\n":
          return "\n"
        case "$":
          return "$"
        default:
          return match
      }
    })
  }

  const unescapedFind = unescapeString(find)

  // Try direct match with unescaped find string
  if (content.includes(unescapedFind)) {
    yield unescapedFind
  }

  // Also try finding escaped versions in content that match unescaped find
  const lines = content.split("\n")
  const findLines = unescapedFind.split("\n")

  for (let i = 0; i <= lines.length - findLines.length; i++) {
    const block = lines.slice(i, i + findLines.length).join("\n")
    const unescapedBlock = unescapeString(block)

    if (unescapedBlock === unescapedFind) {
      yield block
    }
  }
}

export const MultiOccurrenceReplacer: Replacer = function* (content, find) {
  // This replacer yields all exact matches, allowing the replace function
  // to handle multiple occurrences based on replaceAll parameter
  let startIndex = 0

  while (true) {
    const index = content.indexOf(find, startIndex)
    if (index === -1) break

    yield find
    startIndex = index + find.length
  }
}

export const TrimmedBoundaryReplacer: Replacer = function* (content, find) {
  const trimmedFind = find.trim()

  if (trimmedFind === find) {
    // Already trimmed, no point in trying
    return
  }

  // Try to find the trimmed version
  if (content.includes(trimmedFind)) {
    yield trimmedFind
  }

  // Also try finding blocks where trimmed content matches
  const lines = content.split("\n")
  const findLines = find.split("\n")

  for (let i = 0; i <= lines.length - findLines.length; i++) {
    const block = lines.slice(i, i + findLines.length).join("\n")

    if (block.trim() === trimmedFind) {
      yield block
    }
  }
}

export const ContextAwareReplacer: Replacer = function* (content, find) {
  const findLines = find.split("\n")
  if (findLines.length < 3) {
    // Need at least 3 lines to have meaningful context
    return
  }

  // Remove trailing empty line if present
  if (findLines[findLines.length - 1] === "") {
    findLines.pop()
  }

  const contentLines = content.split("\n")

  // Extract first and last lines as context anchors
  const firstLine = findLines[0].trim()
  const lastLine = findLines[findLines.length - 1].trim()

  // Find blocks that start and end with the context anchors
  for (let i = 0; i < contentLines.length; i++) {
    if (contentLines[i].trim() !== firstLine) continue

    // Look for the matching last line
    for (let j = i + 2; j < contentLines.length; j++) {
      if (contentLines[j].trim() === lastLine) {
        // Found a potential context block
        const blockLines = contentLines.slice(i, j + 1)
        const block = blockLines.join("\n")

        // Check if the middle content has reasonable similarity
        // (simple heuristic: at least 50% of non-empty lines should match when trimmed)
        if (blockLines.length === findLines.length) {
          let matchingLines = 0
          let totalNonEmptyLines = 0

          for (let k = 1; k < blockLines.length - 1; k++) {
            const blockLine = blockLines[k].trim()
            const findLine = findLines[k].trim()

            if (blockLine.length > 0 || findLine.length > 0) {
              totalNonEmptyLines++
              if (blockLine === findLine) {
                matchingLines++
              }
            }
          }

          if (totalNonEmptyLines === 0 || matchingLines / totalNonEmptyLines >= 0.5) {
            yield block
            break // Only match the first occurrence
          }
        }
        break
      }
    }
  }
}

function trimDiff(diff: string): string {
  const lines = diff.split("\n")
  const contentLines = lines.filter(
    (line) =>
      (line.startsWith("+") || line.startsWith("-") || line.startsWith(" ")) &&
      !line.startsWith("---") &&
      !line.startsWith("+++"),
  )

  if (contentLines.length === 0) return diff

  let min = Infinity
  for (const line of contentLines) {
    const content = line.slice(1)
    if (content.trim().length > 0) {
      const match = content.match(/^(\s*)/)
      if (match) min = Math.min(min, match[1].length)
    }
  }
  if (min === Infinity || min === 0) return diff
  const trimmedLines = lines.map((line) => {
    if (
      (line.startsWith("+") || line.startsWith("-") || line.startsWith(" ")) &&
      !line.startsWith("---") &&
      !line.startsWith("+++")
    ) {
      const prefix = line[0]
      const content = line.slice(1)
      return prefix + content.slice(min)
    }
    return line
  })

  return trimmedLines.join("\n")
}

export function replace(content: string, oldString: string, newString: string, replaceAll = false): string {
  if (oldString === newString) {
    throw new Error("oldString and newString must be different")
  }

  for (const replacer of [
    SimpleReplacer,
    LineTrimmedReplacer,
    BlockAnchorReplacer,
    WhitespaceNormalizedReplacer,
    IndentationFlexibleReplacer,
    EscapeNormalizedReplacer,
    // TrimmedBoundaryReplacer,
    // ContextAwareReplacer,
    // MultiOccurrenceReplacer,
  ]) {
    for (const search of replacer(content, oldString)) {
      const index = content.indexOf(search)
      if (index === -1) continue
      if (replaceAll) {
        return content.replaceAll(search, newString)
      }
      const lastIndex = content.lastIndexOf(search)
      if (index !== lastIndex) continue
      return content.substring(0, index) + newString + content.substring(index + search.length)
    }
  }
  throw new Error("oldString not found in content or was found multiple times")
}<|MERGE_RESOLUTION|>--- conflicted
+++ resolved
@@ -14,11 +14,8 @@
 import { Bus } from "../bus"
 import { FileTime } from "../file/time"
 import { Filesystem } from "../util/filesystem"
-<<<<<<< HEAD
 import { Instance } from "../project/instance"
-=======
 import { Agent } from "../agent/agent"
->>>>>>> aa5e39e7
 
 export const EditTool = Tool.define("edit", {
   description: DESCRIPTION,
