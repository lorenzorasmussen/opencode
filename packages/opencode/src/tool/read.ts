import { z } from "zod"
import * as fs from "fs"
import * as path from "path"
import { Tool } from "./tool"
import { LSP } from "../lsp"
import { FileTime } from "../file/time"
import DESCRIPTION from "./read.txt"
import { Filesystem } from "../util/filesystem"
import { Instance } from "../project/instance"

const DEFAULT_READ_LIMIT = 2000
const MAX_LINE_LENGTH = 2000

export const ReadTool = Tool.define("read", {
  description: DESCRIPTION,
  parameters: z.object({
    filePath: z.string().describe("The path to the file to read"),
    offset: z.coerce.number().describe("The line number to start reading from (0-based)").optional(),
    limit: z.coerce.number().describe("The number of lines to read (defaults to 2000)").optional(),
  }),
  async execute(params, ctx) {
    let filepath = params.filePath
    if (!path.isAbsolute(filepath)) {
      filepath = path.join(process.cwd(), filepath)
    }
<<<<<<< HEAD
    if (!Filesystem.contains(Instance.directory, filepath)) {
=======
    const app = App.info()
    if (!ctx.extra?.["bypassCwdCheck"] && !Filesystem.contains(app.path.cwd, filepath)) {
>>>>>>> e9f52934
      throw new Error(`File ${filepath} is not in the current working directory`)
    }

    const file = Bun.file(filepath)
    if (!(await file.exists())) {
      const dir = path.dirname(filepath)
      const base = path.basename(filepath)

      const dirEntries = fs.readdirSync(dir)
      const suggestions = dirEntries
        .filter(
          (entry) =>
            entry.toLowerCase().includes(base.toLowerCase()) || base.toLowerCase().includes(entry.toLowerCase()),
        )
        .map((entry) => path.join(dir, entry))
        .slice(0, 3)

      if (suggestions.length > 0) {
        throw new Error(`File not found: ${filepath}\n\nDid you mean one of these?\n${suggestions.join("\n")}`)
      }

      throw new Error(`File not found: ${filepath}`)
    }

    const limit = params.limit ?? DEFAULT_READ_LIMIT
    const offset = params.offset || 0
    const isImage = isImageFile(filepath)
    if (isImage) throw new Error(`This is an image file of type: ${isImage}\nUse a different tool to process images`)
    const isBinary = await isBinaryFile(filepath, file)
    if (isBinary) throw new Error(`Cannot read binary file: ${filepath}`)
    const lines = await file.text().then((text) => text.split("\n"))
    const raw = lines.slice(offset, offset + limit).map((line) => {
      return line.length > MAX_LINE_LENGTH ? line.substring(0, MAX_LINE_LENGTH) + "..." : line
    })
    const content = raw.map((line, index) => {
      return `${(index + offset + 1).toString().padStart(5, "0")}| ${line}`
    })
    const preview = raw.slice(0, 20).join("\n")

    let output = "<file>\n"
    output += content.join("\n")

    if (lines.length > offset + content.length) {
      output += `\n\n(File has more lines. Use 'offset' parameter to read beyond line ${offset + content.length})`
    }
    output += "\n</file>"

    // just warms the lsp client
    LSP.touchFile(filepath, false)
    FileTime.read(ctx.sessionID, filepath)

    return {
      title: path.relative(Instance.worktree, filepath),
      output,
      metadata: {
        preview,
      },
    }
  },
})

function isImageFile(filePath: string): string | false {
  const ext = path.extname(filePath).toLowerCase()
  switch (ext) {
    case ".jpg":
    case ".jpeg":
      return "JPEG"
    case ".png":
      return "PNG"
    case ".gif":
      return "GIF"
    case ".bmp":
      return "BMP"
    case ".webp":
      return "WebP"
    default:
      return false
  }
}

async function isBinaryFile(filepath: string, file: Bun.BunFile): Promise<boolean> {
  const ext = path.extname(filepath).toLowerCase()
  // binary check for common non-text extensions
  switch (ext) {
    case ".zip":
    case ".tar":
    case ".gz":
    case ".exe":
    case ".dll":
    case ".so":
    case ".class":
    case ".jar":
    case ".war":
    case ".7z":
    case ".doc":
    case ".docx":
    case ".xls":
    case ".xlsx":
    case ".ppt":
    case ".pptx":
    case ".odt":
    case ".ods":
    case ".odp":
    case ".bin":
    case ".dat":
    case ".obj":
    case ".o":
    case ".a":
    case ".lib":
    case ".wasm":
    case ".pyc":
    case ".pyo":
      return true
    default:
      break
  }

  const stat = await file.stat()
  const fileSize = stat.size
  if (fileSize === 0) return false

  const bufferSize = Math.min(4096, fileSize)
  const buffer = await file.arrayBuffer()
  if (buffer.byteLength === 0) return false
  const bytes = new Uint8Array(buffer.slice(0, bufferSize))

  let nonPrintableCount = 0
  for (let i = 0; i < bytes.length; i++) {
    if (bytes[i] === 0) return true
    if (bytes[i] < 9 || (bytes[i] > 13 && bytes[i] < 32)) {
      nonPrintableCount++
    }
  }
  // If >30% non-printable characters, consider it binary
  return nonPrintableCount / bytes.length > 0.3
}<|MERGE_RESOLUTION|>--- conflicted
+++ resolved
@@ -23,12 +23,7 @@
     if (!path.isAbsolute(filepath)) {
       filepath = path.join(process.cwd(), filepath)
     }
-<<<<<<< HEAD
-    if (!Filesystem.contains(Instance.directory, filepath)) {
-=======
-    const app = App.info()
-    if (!ctx.extra?.["bypassCwdCheck"] && !Filesystem.contains(app.path.cwd, filepath)) {
->>>>>>> e9f52934
+    if (!ctx.extra?.["bypassCwdCheck"] && !Filesystem.contains(Instance.directory, filepath)) {
       throw new Error(`File ${filepath} is not in the current working directory`)
     }
 
