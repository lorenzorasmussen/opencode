--- conflicted
+++ resolved
@@ -7,120 +7,7 @@
 import { cmd } from "./cmd"
 import { ModelsDev } from "../../provider/models"
 import { App } from "../../app/app"
-<<<<<<< HEAD
-import { bootstrap } from "../bootstrap"
-import { Session } from "../../session"
-import { Identifier } from "../../id/id"
-import { Provider } from "../../provider/provider"
-import { Bus } from "../../bus"
-import { MessageV2 } from "../../session/message-v2"
 import { Project } from "../../project/project"
-import { Instance } from "../../project/instance"
-
-type GitHubAuthor = {
-  login: string
-  name?: string
-}
-
-type GitHubComment = {
-  id: string
-  databaseId: string
-  body: string
-  author: GitHubAuthor
-  createdAt: string
-}
-
-type GitHubReviewComment = GitHubComment & {
-  path: string
-  line: number | null
-}
-
-type GitHubCommit = {
-  oid: string
-  message: string
-  author: {
-    name: string
-    email: string
-  }
-}
-
-type GitHubFile = {
-  path: string
-  additions: number
-  deletions: number
-  changeType: string
-}
-
-type GitHubReview = {
-  id: string
-  databaseId: string
-  author: GitHubAuthor
-  body: string
-  state: string
-  submittedAt: string
-  comments: {
-    nodes: GitHubReviewComment[]
-  }
-}
-
-type GitHubPullRequest = {
-  title: string
-  body: string
-  author: GitHubAuthor
-  baseRefName: string
-  headRefName: string
-  headRefOid: string
-  createdAt: string
-  additions: number
-  deletions: number
-  state: string
-  baseRepository: {
-    nameWithOwner: string
-  }
-  headRepository: {
-    nameWithOwner: string
-  }
-  commits: {
-    totalCount: number
-    nodes: Array<{
-      commit: GitHubCommit
-    }>
-  }
-  files: {
-    nodes: GitHubFile[]
-  }
-  comments: {
-    nodes: GitHubComment[]
-  }
-  reviews: {
-    nodes: GitHubReview[]
-  }
-}
-
-type GitHubIssue = {
-  title: string
-  body: string
-  author: GitHubAuthor
-  createdAt: string
-  state: string
-  comments: {
-    nodes: GitHubComment[]
-  }
-}
-
-type PullRequestQueryResponse = {
-  repository: {
-    pullRequest: GitHubPullRequest
-  }
-}
-
-type IssueQueryResponse = {
-  repository: {
-    issue: GitHubIssue
-  }
-}
-=======
->>>>>>> e9f52934
 
 const WORKFLOW_FILE = ".github/workflows/opencode.yml"
 
@@ -201,13 +88,8 @@
           prompts.log.error(`Could not find git repository. Please run this command from a git repository.`)
           throw new UI.CancelledError()
         }
-<<<<<<< HEAD
-        const [owner, repo] = parsed[1].split("/")
-        return { owner, repo, root: Instance.worktree }
-=======
         const [, owner, repo] = parsed
         return { owner, repo, root: app.path.root }
->>>>>>> e9f52934
       }
 
       async function promptProvider() {
