--- conflicted
+++ resolved
@@ -10,11 +10,6 @@
     await Plugin.init()
     Share.init()
     Format.init()
-<<<<<<< HEAD
-    Plugin.init()
-=======
-    ConfigHooks.init()
->>>>>>> e9f52934
     LSP.init()
     Snapshot.init()
     return cb(app)
