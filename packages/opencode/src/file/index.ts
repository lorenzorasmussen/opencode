import { z } from "zod"
import { Bus } from "../bus"
import { $ } from "bun"
import { createPatch } from "diff"
import path from "path"
<<<<<<< HEAD
import * as git from "isomorphic-git"
=======
import { App } from "../app/app"
>>>>>>> c676f123
import fs from "fs"
import ignore from "ignore"
import { Log } from "../util/log"
import { Instance } from "../project/instance"
import { Project } from "../project/project"

export namespace File {
  const log = Log.create({ service: "file" })

  export const Info = z
    .object({
      path: z.string(),
      added: z.number().int(),
      removed: z.number().int(),
      status: z.enum(["added", "deleted", "modified"]),
    })
    .openapi({
      ref: "File",
    })

  export type Info = z.infer<typeof Info>

  export const Node = z
    .object({
      name: z.string(),
      path: z.string(),
      type: z.enum(["file", "directory"]),
      ignored: z.boolean(),
    })
    .openapi({
      ref: "FileNode",
    })
  export type Node = z.infer<typeof Node>

  export const Event = {
    Edited: Bus.event(
      "file.edited",
      z.object({
        file: z.string(),
      }),
    ),
  }

  export async function status() {
    const project = Project.use()
    if (project.vcs !== "git") return []

    const diffOutput = await $`git diff --numstat HEAD`.cwd(Instance.directory).quiet().nothrow().text()

    const changedFiles: Info[] = []

    if (diffOutput.trim()) {
      const lines = diffOutput.trim().split("\n")
      for (const line of lines) {
        const [added, removed, filepath] = line.split("\t")
        changedFiles.push({
          path: filepath,
          added: added === "-" ? 0 : parseInt(added, 10),
          removed: removed === "-" ? 0 : parseInt(removed, 10),
          status: "modified",
        })
      }
    }

    const untrackedOutput = await $`git ls-files --others --exclude-standard`
      .cwd(Instance.directory)
      .quiet()
      .nothrow()
      .text()

    if (untrackedOutput.trim()) {
      const untrackedFiles = untrackedOutput.trim().split("\n")
      for (const filepath of untrackedFiles) {
        try {
          const content = await Bun.file(path.join(Instance.worktree, filepath)).text()
          const lines = content.split("\n").length
          changedFiles.push({
            path: filepath,
            added: lines,
            removed: 0,
            status: "added",
          })
        } catch {
          continue
        }
      }
    }

    // Get deleted files
    const deletedOutput = await $`git diff --name-only --diff-filter=D HEAD`
      .cwd(Instance.directory)
      .quiet()
      .nothrow()
      .text()

    if (deletedOutput.trim()) {
      const deletedFiles = deletedOutput.trim().split("\n")
      for (const filepath of deletedFiles) {
        changedFiles.push({
          path: filepath,
          added: 0,
          removed: 0, // Could get original line count but would require another git command
          status: "deleted",
        })
      }
    }

    return changedFiles.map((x) => ({
      ...x,
      path: path.relative(Instance.directory, path.join(Instance.worktree, x.path)),
    }))
  }

  export async function read(file: string) {
    using _ = log.time("read", { file })
    const project = Project.use()
    const full = path.join(Instance.directory, file)
    const content = await Bun.file(full)
      .text()
      .catch(() => "")
      .then((x) => x.trim())
<<<<<<< HEAD
    if (project.vcs === "git") {
      const rel = path.relative(Instance.worktree, full)
      const diff = await git.status({
        fs,
        dir: Instance.worktree,
        filepath: rel,
      })
      if (diff !== "unmodified") {
        const original = await $`git show HEAD:${rel}`.cwd(Instance.worktree).quiet().nothrow().text()
=======
    if (app.git) {
      const rel = path.relative(app.path.root, full)
      const diff = await $`git diff ${rel}`.cwd(app.path.root).quiet().nothrow().text()
      if (diff.trim()) {
        const original = await $`git show HEAD:${rel}`.cwd(app.path.root).quiet().nothrow().text()
>>>>>>> c676f123
        const patch = createPatch(file, original, content, "old", "new", {
          context: Infinity,
        })
        return { type: "patch", content: patch }
      }
    }
    return { type: "raw", content }
  }

  export async function list(dir?: string) {
    const exclude = [".git", ".DS_Store"]
    const app = App.info()
    let ignored = (_: string) => false
    if (app.git) {
      const gitignore = Bun.file(path.join(app.path.root, ".gitignore"))
      if (await gitignore.exists()) {
        const ig = ignore().add(await gitignore.text())
        ignored = ig.ignores.bind(ig)
      }
    }
    const resolved = dir ? path.join(app.path.cwd, dir) : app.path.cwd
    const nodes: Node[] = []
    for (const entry of await fs.promises.readdir(resolved, { withFileTypes: true })) {
      if (exclude.includes(entry.name)) continue
      const fullPath = path.join(resolved, entry.name)
      const relativePath = path.relative(app.path.cwd, fullPath)
      const relativeToRoot = path.relative(app.path.root, fullPath)
      const type = entry.isDirectory() ? "directory" : "file"
      nodes.push({
        name: entry.name,
        path: relativePath,
        type,
        ignored: ignored(type === "directory" ? relativeToRoot + "/" : relativeToRoot),
      })
    }
    return nodes.sort((a, b) => {
      if (a.type !== b.type) {
        return a.type === "directory" ? -1 : 1
      }
      return a.name.localeCompare(b.name)
    })
  }
}<|MERGE_RESOLUTION|>--- conflicted
+++ resolved
@@ -3,11 +3,7 @@
 import { $ } from "bun"
 import { createPatch } from "diff"
 import path from "path"
-<<<<<<< HEAD
-import * as git from "isomorphic-git"
-=======
 import { App } from "../app/app"
->>>>>>> c676f123
 import fs from "fs"
 import ignore from "ignore"
 import { Log } from "../util/log"
@@ -129,23 +125,11 @@
       .text()
       .catch(() => "")
       .then((x) => x.trim())
-<<<<<<< HEAD
     if (project.vcs === "git") {
       const rel = path.relative(Instance.worktree, full)
-      const diff = await git.status({
-        fs,
-        dir: Instance.worktree,
-        filepath: rel,
-      })
-      if (diff !== "unmodified") {
+      const diff = await $`git diff ${rel}`.cwd(Instance.worktree).quiet().nothrow().text()
+      if (diff.trim()) {
         const original = await $`git show HEAD:${rel}`.cwd(Instance.worktree).quiet().nothrow().text()
-=======
-    if (app.git) {
-      const rel = path.relative(app.path.root, full)
-      const diff = await $`git diff ${rel}`.cwd(app.path.root).quiet().nothrow().text()
-      if (diff.trim()) {
-        const original = await $`git show HEAD:${rel}`.cwd(app.path.root).quiet().nothrow().text()
->>>>>>> c676f123
         const patch = createPatch(file, original, content, "old", "new", {
           context: Infinity,
         })
